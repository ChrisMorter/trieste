# Copyright 2020 The Trieste Contributors
#
# Licensed under the Apache License, Version 2.0 (the "License");
# you may not use this file except in compliance with the License.
# You may obtain a copy of the License at
#
#     http://www.apache.org/licenses/LICENSE-2.0
#
# Unless required by applicable law or agreed to in writing, software
# distributed under the License is distributed on an "AS IS" BASIS,
# WITHOUT WARRANTIES OR CONDITIONS OF ANY KIND, either express or implied.
# See the License for the specific language governing permissions and
# limitations under the License.
from __future__ import annotations

import itertools
import math
import unittest.mock
from collections.abc import Mapping
from typing import Callable, Union
from unittest.mock import MagicMock

import gpflow
import numpy.testing as npt
import pytest
import tensorflow as tf
import tensorflow_probability as tfp

from tests.util.acquisition.sampler import PseudoBatchReparametrizationSampler
from tests.util.misc import (
    TF_DEBUGGING_ERROR_TYPES,
    ShapeLike,
    empty_dataset,
    mk_dataset,
    quadratic,
    raise_exc,
    random_seed,
    various_shapes,
)
from tests.util.models.gpflow.models import GaussianProcess, QuadraticMeanAndRBFKernel, rbf
from trieste.acquisition.function import (
    GIBBON,
    AcquisitionFunction,
    AcquisitionFunctionBuilder,
    AugmentedExpectedImprovement,
    BatchMonteCarloExpectedHypervolumeImprovement,
    BatchMonteCarloExpectedImprovement,
    ExpectedConstrainedHypervolumeImprovement,
    ExpectedConstrainedImprovement,
    ExpectedHypervolumeImprovement,
    ExpectedImprovement,
    LocalPenalizationAcquisitionFunction,
    MinValueEntropySearch,
    NegativeLowerConfidenceBound,
    NegativePredictiveMean,
    PenalizationFunction,
    PredictiveVariance,
    ProbabilityOfFeasibility,
    SingleModelAcquisitionBuilder,
    SingleModelGreedyAcquisitionBuilder,
    UpdatablePenalizationFunction,
    augmented_expected_improvement,
    batch_ehvi,
    expected_hv_improvement,
    expected_improvement,
    gibbon,
    hard_local_penalizer,
    lower_confidence_bound,
    min_value_entropy_search,
    probability_of_feasibility,
    soft_local_penalizer,
)
from trieste.data import Dataset
from trieste.models import ProbabilisticModel
from trieste.objectives import BRANIN_MINIMUM, branin
from trieste.space import Box
from trieste.types import TensorType
from trieste.utils import DEFAULTS
from trieste.utils.pareto import Pareto, get_reference_point


class _ArbitrarySingleBuilder(SingleModelAcquisitionBuilder):
    def prepare_acquisition_function(
        self, dataset: Dataset, model: ProbabilisticModel
    ) -> AcquisitionFunction:
        return raise_exc


class _ArbitraryGreedySingleBuilder(SingleModelGreedyAcquisitionBuilder):
    def prepare_acquisition_function(
        self, dataset: Dataset, model: ProbabilisticModel, pending_points: TensorType = None
    ) -> AcquisitionFunction:
        return raise_exc


def test_single_model_acquisition_builder_raises_immediately_for_wrong_key() -> None:
    builder = _ArbitrarySingleBuilder().using("foo")

    with pytest.raises(KeyError):
        builder.prepare_acquisition_function(
            {"bar": empty_dataset([1], [1])}, {"bar": QuadraticMeanAndRBFKernel()}
        )


def test_single_model_acquisition_builder_repr_includes_class_name() -> None:
    builder = _ArbitrarySingleBuilder()
    assert type(builder).__name__ in repr(builder)


def test_single_model_acquisition_builder_using_passes_on_correct_dataset_and_model() -> None:
    class Builder(SingleModelAcquisitionBuilder):
        def prepare_acquisition_function(
            self, dataset: Dataset, model: ProbabilisticModel
        ) -> AcquisitionFunction:
            assert dataset is data["foo"]
            assert model is models["foo"]
            return raise_exc

    data = {"foo": empty_dataset([1], [1]), "bar": empty_dataset([1], [1])}
    models = {"foo": QuadraticMeanAndRBFKernel(), "bar": QuadraticMeanAndRBFKernel()}
    Builder().using("foo").prepare_acquisition_function(data, models)


def test_single_model_greedy_acquisition_builder_raises_immediately_for_wrong_key() -> None:
    builder = _ArbitraryGreedySingleBuilder().using("foo")

    with pytest.raises(KeyError):
        builder.prepare_acquisition_function(
            {"bar": empty_dataset([1], [1])}, {"bar": QuadraticMeanAndRBFKernel()}, None
        )


def test_single_model_greedy_acquisition_builder_repr_includes_class_name() -> None:
    builder = _ArbitraryGreedySingleBuilder()
    assert type(builder).__name__ in repr(builder)


def test_expected_improvement_builder_builds_expected_improvement_using_best_from_model() -> None:
    dataset = Dataset(
        tf.constant([[-2.0], [-1.0], [0.0], [1.0], [2.0]]),
        tf.constant([[4.1], [0.9], [0.1], [1.1], [3.9]]),
    )
    model = QuadraticMeanAndRBFKernel()
    acq_fn = ExpectedImprovement().prepare_acquisition_function(dataset, model)
    xs = tf.linspace([[-10.0]], [[10.0]], 100)
    expected = expected_improvement(model, tf.constant([0.0]))(xs)
    npt.assert_allclose(acq_fn(xs), expected)


def test_expected_improvement_builder_updates_expected_improvement_using_best_from_model() -> None:
    dataset = Dataset(
        tf.constant([[-2.0], [-1.0]]),
        tf.constant([[4.1], [0.9]]),
    )
    model = QuadraticMeanAndRBFKernel()
    acq_fn = ExpectedImprovement().prepare_acquisition_function(dataset, model)
    assert acq_fn.__call__._get_tracing_count() == 0  # type: ignore
    xs = tf.linspace([[-10.0]], [[10.0]], 100)
    expected = expected_improvement(model, tf.constant([1.0]))(xs)
    npt.assert_allclose(acq_fn(xs), expected)
    assert acq_fn.__call__._get_tracing_count() == 1  # type: ignore

    new_dataset = Dataset(
        tf.concat([dataset.query_points, tf.constant([[0.0], [1.0], [2.0]])], 0),
        tf.concat([dataset.observations, tf.constant([[0.1], [1.1], [3.9]])], 0),
    )
    updated_acq_fn = ExpectedImprovement().update_acquisition_function(acq_fn, new_dataset, model)
    assert updated_acq_fn == acq_fn
    expected = expected_improvement(model, tf.constant([0.0]))(xs)
    npt.assert_allclose(acq_fn(xs), expected)
    assert acq_fn.__call__._get_tracing_count() == 1  # type: ignore


def test_expected_improvement_builder_raises_for_empty_data() -> None:
    data = Dataset(tf.zeros([0, 1]), tf.ones([0, 1]))

    with pytest.raises(tf.errors.InvalidArgumentError):
        ExpectedImprovement().prepare_acquisition_function(data, QuadraticMeanAndRBFKernel())


@pytest.mark.parametrize("at", [tf.constant([[0.0], [1.0]]), tf.constant([[[0.0], [1.0]]])])
def test_expected_improvement_raises_for_invalid_batch_size(at: TensorType) -> None:
    ei = expected_improvement(QuadraticMeanAndRBFKernel(), tf.constant([1.0]))

    with pytest.raises(TF_DEBUGGING_ERROR_TYPES):
        ei(at)


@random_seed
@pytest.mark.parametrize("best", [tf.constant([50.0]), BRANIN_MINIMUM, BRANIN_MINIMUM * 1.01])
@pytest.mark.parametrize("test_update", [False, True])
@pytest.mark.parametrize(
    "variance_scale, num_samples_per_point, rtol, atol",
    [
        (0.1, 1000, 0.01, 1e-9),
        (1.0, 50_000, 0.01, 1e-3),
        (10.0, 100_000, 0.01, 1e-2),
        (100.0, 150_000, 0.01, 1e-1),
    ],
)
def test_expected_improvement(
    variance_scale: float,
    num_samples_per_point: int,
    best: tf.Tensor,
    rtol: float,
    atol: float,
    test_update: bool,
) -> None:
    variance_scale = tf.constant(variance_scale, tf.float64)
    best = tf.cast(best, dtype=tf.float64)

    x_range = tf.linspace(0.0, 1.0, 11)
    x_range = tf.cast(x_range, dtype=tf.float64)
    xs = tf.reshape(tf.stack(tf.meshgrid(x_range, x_range, indexing="ij"), axis=-1), (-1, 2))

    kernel = tfp.math.psd_kernels.MaternFiveHalves(variance_scale, length_scale=0.25)
    model = GaussianProcess([branin], [kernel])

    mean, variance = model.predict(xs)
    samples = tfp.distributions.Normal(mean, tf.sqrt(variance)).sample(num_samples_per_point)
    samples_improvement = tf.where(samples < best, best - samples, 0)
    ei_approx = tf.reduce_mean(samples_improvement, axis=0)

    if test_update:
        eif = expected_improvement(model, tf.constant([100.0], dtype=tf.float64))
        eif.update(best)
    else:
        eif = expected_improvement(model, best)
    ei = eif(xs[..., None, :])

    npt.assert_allclose(ei, ei_approx, rtol=rtol, atol=atol)


def test_augmented_expected_improvement_builder_raises_for_empty_data() -> None:
    data = Dataset(tf.zeros([0, 1]), tf.ones([0, 1]))

    with pytest.raises(tf.errors.InvalidArgumentError):
        AugmentedExpectedImprovement().prepare_acquisition_function(
            data, QuadraticMeanAndRBFKernel()
        )


@pytest.mark.parametrize("at", [tf.constant([[0.0], [1.0]]), tf.constant([[[0.0], [1.0]]])])
def test_augmented_expected_improvement_raises_for_invalid_batch_size(at: TensorType) -> None:
    aei = augmented_expected_improvement(QuadraticMeanAndRBFKernel(), tf.constant([1.0]))

    with pytest.raises(TF_DEBUGGING_ERROR_TYPES):
        aei(at)


def test_augmented_expected_improvement_raises_for_invalid_model() -> None:
    class dummy_model_without_likelihood(ProbabilisticModel):
        def predict(self, query_points: TensorType) -> tuple[None, None]:
            return None, None

        def predict_joint(self, query_points: TensorType) -> tuple[None, None]:
            return None, None

        def sample(self, query_points: TensorType, num_samples: int) -> None:
            return None

    with pytest.raises(ValueError):
        model_without_likelihood = dummy_model_without_likelihood()
        augmented_expected_improvement(model_without_likelihood, tf.constant([1.0]))


@pytest.mark.parametrize("observation_noise", [1e-8, 1.0, 10.0])
def test_augmented_expected_improvement_builder_builds_expected_improvement_times_augmentation(
    observation_noise: float,
) -> None:
    dataset = Dataset(
        tf.constant([[-2.0], [-1.0], [0.0], [1.0], [2.0]]),
        tf.constant([[4.1], [0.9], [0.1], [1.1], [3.9]]),
    )

    model = QuadraticMeanAndRBFKernel(noise_variance=observation_noise)
    acq_fn = AugmentedExpectedImprovement().prepare_acquisition_function(dataset, model)

    xs = tf.linspace([[-10.0]], [[10.0]], 100)
    ei = ExpectedImprovement().prepare_acquisition_function(dataset, model)(xs)

    @tf.function
    def augmentation() -> TensorType:
        _, variance = model.predict(tf.squeeze(xs, -2))
        return 1.0 - (tf.math.sqrt(observation_noise)) / (
            tf.math.sqrt(observation_noise + variance)
        )

    npt.assert_allclose(acq_fn(xs), ei * augmentation(), rtol=1e-6)


@pytest.mark.parametrize("observation_noise", [1e-8, 1.0, 10.0])
def test_augmented_expected_improvement_builder_updates_acquisition_function(
    observation_noise: float,
) -> None:
    partial_dataset = Dataset(
        tf.constant([[-2.0], [-1.0]]),
        tf.constant([[4.1], [0.9]]),
    )
    full_dataset = Dataset(
        tf.constant([[-2.0], [-1.0], [0.0], [1.0], [2.0]]),
        tf.constant([[4.1], [0.9], [0.1], [1.1], [3.9]]),
    )
    model = QuadraticMeanAndRBFKernel(noise_variance=observation_noise)

    partial_data_acq_fn = AugmentedExpectedImprovement().prepare_acquisition_function(
        partial_dataset, model
    )
    updated_acq_fn = AugmentedExpectedImprovement().update_acquisition_function(
        partial_data_acq_fn, full_dataset, model
    )
    assert updated_acq_fn == partial_data_acq_fn
    full_data_acq_fn = AugmentedExpectedImprovement().prepare_acquisition_function(
        full_dataset, model
    )

    xs = tf.linspace([[-10.0]], [[10.0]], 100)
    npt.assert_allclose(updated_acq_fn(xs), full_data_acq_fn(xs))


def test_min_value_entropy_search_builder_raises_for_empty_data() -> None:
    data = Dataset(tf.zeros([0, 1]), tf.ones([0, 1]))
    search_space = Box([0, 0], [1, 1])
    builder = MinValueEntropySearch(search_space)
    with pytest.raises(tf.errors.InvalidArgumentError):
        builder.prepare_acquisition_function(data, QuadraticMeanAndRBFKernel())


@pytest.mark.parametrize("param", [-2, 0])
def test_min_value_entropy_search_builder_raises_for_invalid_init_params(param: int) -> None:
    search_space = Box([0, 0], [1, 1])
    with pytest.raises(tf.errors.InvalidArgumentError):
        MinValueEntropySearch(search_space, num_samples=param)
    with pytest.raises(tf.errors.InvalidArgumentError):
        MinValueEntropySearch(search_space, grid_size=param)
    with pytest.raises(tf.errors.InvalidArgumentError):
        MinValueEntropySearch(search_space, num_fourier_features=param)


def test_min_value_entropy_search_builder_raises_when_given_num_features_and_gumbel() -> None:
    # cannot do feature-based approx of Gumbel sampler
    search_space = Box([0, 0], [1, 1])
    with pytest.raises(tf.errors.InvalidArgumentError):
        MinValueEntropySearch(search_space, use_thompson=False, num_fourier_features=10)


@unittest.mock.patch("trieste.acquisition.function.min_value_entropy_search")
@pytest.mark.parametrize("use_thompson", [True, False])
def test_min_value_entropy_search_builder_builds_min_value_samples(
    mocked_mves: MagicMock, use_thompson: bool
) -> None:
    dataset = Dataset(tf.zeros([3, 2], dtype=tf.float64), tf.ones([3, 2], dtype=tf.float64))
    search_space = Box([0, 0], [1, 1])
    builder = MinValueEntropySearch(search_space, use_thompson=use_thompson)
    model = QuadraticMeanAndRBFKernel()
    builder.prepare_acquisition_function(dataset, model)
    mocked_mves.assert_called_once()

    # check that the Gumbel samples look sensible
    min_value_samples = mocked_mves.call_args[0][1]
    query_points = builder._search_space.sample(num_samples=builder._grid_size)
    query_points = tf.concat([dataset.query_points, query_points], 0)
    fmean, _ = model.predict(query_points)
    assert max(min_value_samples) < min(fmean)


@pytest.mark.parametrize("use_thompson", [True, False, 100])
def test_min_value_entropy_search_builder_updates_acquisition_function(use_thompson: bool) -> None:
    search_space = Box([0.0, 0.0], [1.0, 1.0])
    model = QuadraticMeanAndRBFKernel(noise_variance=tf.constant(1e-10, dtype=tf.float64))
    model.kernel = (
        gpflow.kernels.RBF()
    )  # need a gpflow kernel object for random feature decompositions

    x_range = tf.linspace(0.0, 1.0, 5)
    x_range = tf.cast(x_range, dtype=tf.float64)
    xs = tf.reshape(tf.stack(tf.meshgrid(x_range, x_range, indexing="ij"), axis=-1), (-1, 2))
    ys = quadratic(xs)
    partial_dataset = Dataset(xs[:10], ys[:10])
    full_dataset = Dataset(xs, ys)

    builder = MinValueEntropySearch(
        search_space,
        use_thompson=bool(use_thompson),
        num_fourier_features=None if isinstance(use_thompson, bool) else use_thompson,
    )
    xs = tf.cast(tf.linspace([[0.0]], [[1.0]], 10), tf.float64)

    old_acq_fn = builder.prepare_acquisition_function(partial_dataset, model)
    tf.random.set_seed(0)  # to ensure consistent sampling
    updated_acq_fn = builder.update_acquisition_function(old_acq_fn, full_dataset, model)
    assert updated_acq_fn == old_acq_fn
    updated_values = updated_acq_fn(xs)

    tf.random.set_seed(0)  # to ensure consistent sampling
    new_acq_fn = builder.prepare_acquisition_function(full_dataset, model)
    new_values = new_acq_fn(xs)

    npt.assert_allclose(updated_values, new_values)


@random_seed
@unittest.mock.patch("trieste.acquisition.function.min_value_entropy_search")
def test_min_value_entropy_search_builder_builds_min_value_samples_rff(
    mocked_mves: MagicMock,
) -> None:
    search_space = Box([0.0, 0.0], [1.0, 1.0])
    model = QuadraticMeanAndRBFKernel(noise_variance=tf.constant(1e-10, dtype=tf.float64))
    model.kernel = (
        gpflow.kernels.RBF()
    )  # need a gpflow kernel object for random feature decompositions

    x_range = tf.linspace(0.0, 1.0, 5)
    x_range = tf.cast(x_range, dtype=tf.float64)
    xs = tf.reshape(tf.stack(tf.meshgrid(x_range, x_range, indexing="ij"), axis=-1), (-1, 2))
    ys = quadratic(xs)
    dataset = Dataset(xs, ys)

    builder = MinValueEntropySearch(search_space, use_thompson=True, num_fourier_features=100)
    builder.prepare_acquisition_function(dataset, model)
    mocked_mves.assert_called_once()

    # check that the Gumbel samples look sensible
    min_value_samples = mocked_mves.call_args[0][1]
    query_points = builder._search_space.sample(num_samples=builder._grid_size)
    query_points = tf.concat([dataset.query_points, query_points], 0)
    fmean, _ = model.predict(query_points)
    assert max(min_value_samples) < min(fmean) + 1e-4


@pytest.mark.parametrize("samples", [tf.constant([]), tf.constant([[[]]])])
def test_min_value_entropy_search_raises_for_min_values_samples_with_invalid_shape(
    samples: TensorType,
) -> None:
    with pytest.raises(TF_DEBUGGING_ERROR_TYPES):
        min_value_entropy_search(QuadraticMeanAndRBFKernel(), samples)


@pytest.mark.parametrize("at", [tf.constant([[0.0], [1.0]]), tf.constant([[[0.0], [1.0]]])])
def test_min_value_entropy_search_raises_for_invalid_batch_size(at: TensorType) -> None:
    mes = min_value_entropy_search(QuadraticMeanAndRBFKernel(), tf.constant([[1.0], [2.0]]))

    with pytest.raises(TF_DEBUGGING_ERROR_TYPES):
        mes(at)


def test_min_value_entropy_search_returns_correct_shape() -> None:
    model = QuadraticMeanAndRBFKernel()
    min_value_samples = tf.constant([[1.0], [2.0]])
    query_at = tf.linspace([[-10.0]], [[10.0]], 5)
    evals = min_value_entropy_search(model, min_value_samples)(query_at)
    npt.assert_array_equal(evals.shape, tf.constant([5, 1]))


def test_min_value_entropy_search_chooses_same_as_probability_of_improvement() -> None:
    """
    When based on a single max-value sample, MES should choose the same point that probability of
    improvement would when calcualted with the max-value as its threshold (See :cite:`wang2017max`).
    """

    kernel = tfp.math.psd_kernels.MaternFiveHalves()
    model = GaussianProcess([branin], [kernel])

    x_range = tf.linspace(0.0, 1.0, 11)
    x_range = tf.cast(x_range, dtype=tf.float64)
    xs = tf.reshape(tf.stack(tf.meshgrid(x_range, x_range, indexing="ij"), axis=-1), (-1, 2))

    min_value_sample = tf.constant([[1.0]], dtype=tf.float64)
    mes_evals = min_value_entropy_search(model, min_value_sample)(xs[..., None, :])

    mean, variance = model.predict(xs)
    gamma = (tf.cast(min_value_sample, dtype=mean.dtype) - mean) / tf.sqrt(variance)
    norm = tfp.distributions.Normal(tf.cast(0, dtype=mean.dtype), tf.cast(1, dtype=mean.dtype))
    pi_evals = norm.cdf(gamma)

    npt.assert_array_equal(tf.argmax(mes_evals), tf.argmax(pi_evals))


def test_negative_lower_confidence_bound_builder_builds_negative_lower_confidence_bound() -> None:
    model = QuadraticMeanAndRBFKernel()
    beta = 1.96
    acq_fn = NegativeLowerConfidenceBound(beta).prepare_acquisition_function(
        Dataset(tf.zeros([0, 1]), tf.zeros([0, 1])), model
    )
    query_at = tf.linspace([[-10]], [[10]], 100)
    expected = -lower_confidence_bound(model, beta)(query_at)
    npt.assert_array_almost_equal(acq_fn(query_at), expected)


def test_negative_lower_confidence_bound_builder_updates_without_retracing() -> None:
    model = QuadraticMeanAndRBFKernel()
    beta = 1.96
    builder = NegativeLowerConfidenceBound(beta)
    acq_fn = builder.prepare_acquisition_function(
        Dataset(tf.zeros([0, 1]), tf.zeros([0, 1])), model
    )
    assert acq_fn._get_tracing_count() == 0  # type: ignore
    query_at = tf.linspace([[-10]], [[10]], 100)
    expected = -lower_confidence_bound(model, beta)(query_at)
    npt.assert_array_almost_equal(acq_fn(query_at), expected)
    assert acq_fn._get_tracing_count() == 1  # type: ignore

    up_acq_fn = builder.update_acquisition_function(
        acq_fn, Dataset(tf.ones([0, 1]), tf.ones([0, 1])), model
    )
    assert up_acq_fn == acq_fn
    npt.assert_array_almost_equal(acq_fn(query_at), expected)
    assert acq_fn._get_tracing_count() == 1  # type: ignore


@pytest.mark.parametrize("beta", [-0.1, -2.0])
def test_lower_confidence_bound_raises_for_negative_beta(beta: float) -> None:
    with pytest.raises(tf.errors.InvalidArgumentError):
        lower_confidence_bound(QuadraticMeanAndRBFKernel(), beta)


@pytest.mark.parametrize("at", [tf.constant([[0.0], [1.0]]), tf.constant([[[0.0], [1.0]]])])
def test_lower_confidence_bound_raises_for_invalid_batch_size(at: TensorType) -> None:
    lcb = lower_confidence_bound(QuadraticMeanAndRBFKernel(), tf.constant(1.0))

    with pytest.raises(TF_DEBUGGING_ERROR_TYPES):
        lcb(at)


@pytest.mark.parametrize("beta", [0.0, 0.1, 7.8])
def test_lower_confidence_bound(beta: float) -> None:
    query_at = tf.linspace([[-3]], [[3]], 10)
    actual = lower_confidence_bound(QuadraticMeanAndRBFKernel(), beta)(query_at)
    npt.assert_array_almost_equal(actual, tf.squeeze(query_at, -2) ** 2 - beta)


@pytest.mark.parametrize(
    "threshold, at, expected",
    [
        (0.0, tf.constant([[0.0]]), 0.5),
        # values looked up on a standard normal table
        (2.0, tf.constant([[1.0]]), 0.5 + 0.34134),
        (-0.25, tf.constant([[-0.5]]), 0.5 - 0.19146),
    ],
)
def test_probability_of_feasibility(threshold: float, at: tf.Tensor, expected: float) -> None:
    actual = probability_of_feasibility(QuadraticMeanAndRBFKernel(), threshold)(at)
    npt.assert_allclose(actual, expected, rtol=1e-4)


@pytest.mark.parametrize(
    "at",
    [
        tf.constant([[0.0]], tf.float64),
        tf.constant([[-3.4]], tf.float64),
        tf.constant([[0.2]], tf.float64),
    ],
)
@pytest.mark.parametrize("threshold", [-2.3, 0.2])
def test_probability_of_feasibility_builder_builds_pof(threshold: float, at: tf.Tensor) -> None:
    builder = ProbabilityOfFeasibility(threshold)
    acq = builder.prepare_acquisition_function(empty_dataset([1], [1]), QuadraticMeanAndRBFKernel())
    expected = probability_of_feasibility(QuadraticMeanAndRBFKernel(), threshold)(at)

    npt.assert_allclose(acq(at), expected)


@pytest.mark.parametrize("shape", various_shapes() - {()})
def test_probability_of_feasibility_raises_on_non_scalar_threshold(shape: ShapeLike) -> None:
    threshold = tf.ones(shape)
    with pytest.raises(TF_DEBUGGING_ERROR_TYPES):
        probability_of_feasibility(QuadraticMeanAndRBFKernel(), threshold)


@pytest.mark.parametrize("shape", [[], [0], [2], [2, 1], [1, 2, 1]])
def test_probability_of_feasibility_raises_on_invalid_at_shape(shape: ShapeLike) -> None:
    at = tf.ones(shape)
    pof = probability_of_feasibility(QuadraticMeanAndRBFKernel(), 0.0)
    with pytest.raises(TF_DEBUGGING_ERROR_TYPES):
        pof(at)


@pytest.mark.parametrize("shape", various_shapes() - {()})
def test_probability_of_feasibility_builder_raises_on_non_scalar_threshold(
    shape: ShapeLike,
) -> None:
    threshold = tf.ones(shape)
    with pytest.raises(TF_DEBUGGING_ERROR_TYPES):
        ProbabilityOfFeasibility(threshold)


@pytest.mark.parametrize("at", [tf.constant([[0.0]], tf.float64)])
@pytest.mark.parametrize("threshold", [-2.3, 0.2])
def test_probability_of_feasibility_builder_updates_without_retracing(
    threshold: float, at: tf.Tensor
) -> None:
    builder = ProbabilityOfFeasibility(threshold)
    model = QuadraticMeanAndRBFKernel()
    expected = probability_of_feasibility(QuadraticMeanAndRBFKernel(), threshold)(at)
    acq = builder.prepare_acquisition_function(empty_dataset([1], [1]), model)
    assert acq._get_tracing_count() == 0  # type: ignore
    npt.assert_allclose(acq(at), expected)
    assert acq._get_tracing_count() == 1  # type: ignore
    up_acq = builder.update_acquisition_function(acq, empty_dataset([2], [2]), model)
    assert up_acq == acq
    npt.assert_allclose(acq(at), expected)
    assert acq._get_tracing_count() == 1  # type: ignore


@pytest.mark.parametrize(
    "function",
    [
        ExpectedConstrainedImprovement,
        ExpectedConstrainedHypervolumeImprovement,
    ],
)
def test_expected_constrained_improvement_raises_for_non_scalar_min_pof(
    function: type[ExpectedConstrainedImprovement | ExpectedConstrainedHypervolumeImprovement],
) -> None:
    pof = ProbabilityOfFeasibility(0.0).using("")
    with pytest.raises(TF_DEBUGGING_ERROR_TYPES):
        function("", pof, tf.constant([0.0]))


@pytest.mark.parametrize(
    "function",
    [
        ExpectedConstrainedImprovement,
        ExpectedConstrainedHypervolumeImprovement,
    ],
)
def test_expected_constrained_improvement_raises_for_out_of_range_min_pof(
    function: type[ExpectedConstrainedImprovement | ExpectedConstrainedHypervolumeImprovement],
) -> None:
    pof = ProbabilityOfFeasibility(0.0).using("")
    with pytest.raises(tf.errors.InvalidArgumentError):
        function("", pof, 1.5)


@pytest.mark.parametrize("at", [tf.constant([[0.0], [1.0]]), tf.constant([[[0.0], [1.0]]])])
def test_expected_constrained_improvement_raises_for_invalid_batch_size(at: TensorType) -> None:
    pof = ProbabilityOfFeasibility(0.0).using("")
    builder = ExpectedConstrainedImprovement("", pof, tf.constant(0.0))
    initial_query_points = tf.constant([[-1.0]])
    initial_objective_function_values = tf.constant([[1.0]])
    data = {"": Dataset(initial_query_points, initial_objective_function_values)}

    eci = builder.prepare_acquisition_function(data, {"": QuadraticMeanAndRBFKernel()})

    with pytest.raises(TF_DEBUGGING_ERROR_TYPES):
        eci(at)


def test_expected_constrained_improvement_can_reproduce_expected_improvement() -> None:
    class _Certainty(AcquisitionFunctionBuilder):
        def prepare_acquisition_function(
            self, datasets: Mapping[str, Dataset], models: Mapping[str, ProbabilisticModel]
        ) -> AcquisitionFunction:
            return lambda x: tf.ones_like(tf.squeeze(x, -2))

    data = {"foo": Dataset(tf.constant([[0.5]]), tf.constant([[0.25]]))}
    models_ = {"foo": QuadraticMeanAndRBFKernel()}

    eci = ExpectedConstrainedImprovement("foo", _Certainty(), 0).prepare_acquisition_function(
        data, models_
    )

    ei = ExpectedImprovement().using("foo").prepare_acquisition_function(data, models_)

    at = tf.constant([[[-0.1]], [[1.23]], [[-6.78]]])
    npt.assert_allclose(eci(at), ei(at))


def test_expected_constrained_improvement_is_relative_to_feasible_point() -> None:
    class _Constraint(AcquisitionFunctionBuilder):
        def prepare_acquisition_function(
            self, datasets: Mapping[str, Dataset], models: Mapping[str, ProbabilisticModel]
        ) -> AcquisitionFunction:
            return lambda x: tf.cast(tf.squeeze(x, -2) >= 0, x.dtype)

    models_ = {"foo": QuadraticMeanAndRBFKernel()}

    eci_data = {"foo": Dataset(tf.constant([[-0.2], [0.3]]), tf.constant([[0.04], [0.09]]))}
    eci = ExpectedConstrainedImprovement("foo", _Constraint()).prepare_acquisition_function(
        eci_data, models_
    )

    ei_data = {"foo": Dataset(tf.constant([[0.3]]), tf.constant([[0.09]]))}
    ei = ExpectedImprovement().using("foo").prepare_acquisition_function(ei_data, models_)

    npt.assert_allclose(eci(tf.constant([[0.1]])), ei(tf.constant([[0.1]])))


def test_expected_constrained_improvement_is_less_for_constrained_points() -> None:
    class _Constraint(AcquisitionFunctionBuilder):
        def prepare_acquisition_function(
            self, datasets: Mapping[str, Dataset], models: Mapping[str, ProbabilisticModel]
        ) -> AcquisitionFunction:
            return lambda x: tf.cast(tf.squeeze(x, -2) >= 0, x.dtype)

    def two_global_minima(x: tf.Tensor) -> tf.Tensor:
        return x ** 4 / 4 - x ** 2 / 2

    initial_query_points = tf.constant([[-2.0], [0.0], [1.2]])
    data = {"foo": Dataset(initial_query_points, two_global_minima(initial_query_points))}
    models_ = {"foo": GaussianProcess([two_global_minima], [rbf()])}

    eci = ExpectedConstrainedImprovement("foo", _Constraint()).prepare_acquisition_function(
        data, models_
    )

    npt.assert_array_less(eci(tf.constant([[-1.0]])), eci(tf.constant([[1.0]])))


@pytest.mark.parametrize(
    "function",
    [
        ExpectedConstrainedImprovement,
        ExpectedConstrainedHypervolumeImprovement,
    ],
)
def test_expected_constrained_improvement_raises_for_empty_data(
    function: type[ExpectedConstrainedImprovement | ExpectedConstrainedHypervolumeImprovement],
) -> None:
    class _Constraint(AcquisitionFunctionBuilder):
        def prepare_acquisition_function(
            self, datasets: Mapping[str, Dataset], models: Mapping[str, ProbabilisticModel]
        ) -> AcquisitionFunction:
            return raise_exc

    data = {"foo": Dataset(tf.zeros([0, 2]), tf.zeros([0, 1]))}
    models_ = {"foo": QuadraticMeanAndRBFKernel()}
    builder = function("foo", _Constraint())

    with pytest.raises(tf.errors.InvalidArgumentError):
        builder.prepare_acquisition_function(data, models_)


def test_expected_constrained_improvement_is_constraint_when_no_feasible_points() -> None:
    class _Constraint(AcquisitionFunctionBuilder):
        def prepare_acquisition_function(
            self, datasets: Mapping[str, Dataset], models: Mapping[str, ProbabilisticModel]
        ) -> AcquisitionFunction:
            def acquisition(x: TensorType) -> TensorType:
                x_ = tf.squeeze(x, -2)
                return tf.cast(tf.logical_and(0.0 <= x_, x_ < 1.0), x.dtype)

            return acquisition

    data = {"foo": Dataset(tf.constant([[-2.0], [1.0]]), tf.constant([[4.0], [1.0]]))}
    models_ = {"foo": QuadraticMeanAndRBFKernel()}
    eci = ExpectedConstrainedImprovement("foo", _Constraint()).prepare_acquisition_function(
        data, models_
    )

    constraint_fn = _Constraint().prepare_acquisition_function(data, models_)

    xs = tf.linspace([[-10.0]], [[10.0]], 100)
    npt.assert_allclose(eci(xs), constraint_fn(xs))


def test_expected_constrained_improvement_min_feasibility_probability_bound_is_inclusive() -> None:
    def pof(x_: TensorType) -> TensorType:
        return tfp.bijectors.Sigmoid().forward(tf.squeeze(x_, -2))

    class _Constraint(AcquisitionFunctionBuilder):
        def prepare_acquisition_function(
            self, datasets: Mapping[str, Dataset], models: Mapping[str, ProbabilisticModel]
        ) -> AcquisitionFunction:
            return pof

    models_ = {"foo": QuadraticMeanAndRBFKernel()}

    data = {"foo": Dataset(tf.constant([[1.1], [2.0]]), tf.constant([[1.21], [4.0]]))}
    eci = ExpectedConstrainedImprovement(
        "foo", _Constraint(), min_feasibility_probability=tfp.bijectors.Sigmoid().forward(1.0)
    ).prepare_acquisition_function(data, models_)

    ei = ExpectedImprovement().using("foo").prepare_acquisition_function(data, models_)
    x = tf.constant([[1.5]])
    npt.assert_allclose(eci(x), ei(x) * pof(x))


def _mo_test_model(num_obj: int, *kernel_amplitudes: float | TensorType | None) -> GaussianProcess:
    means = [quadratic, lambda x: tf.reduce_sum(x, axis=-1, keepdims=True), quadratic]
    kernels = [tfp.math.psd_kernels.ExponentiatedQuadratic(k_amp) for k_amp in kernel_amplitudes]
    return GaussianProcess(means[:num_obj], kernels[:num_obj])


def test_ehvi_builder_raises_for_empty_data() -> None:
    num_obj = 3
    dataset = empty_dataset([2], [num_obj])
    model = QuadraticMeanAndRBFKernel()

    with pytest.raises(tf.errors.InvalidArgumentError):
        ExpectedHypervolumeImprovement().prepare_acquisition_function(dataset, model)


def test_ehvi_builder_builds_expected_hv_improvement_using_pareto_from_model() -> None:
    num_obj = 2
    train_x = tf.constant([[-2.0], [-1.5], [-1.0], [0.0], [0.5], [1.0], [1.5], [2.0]])
    dataset = Dataset(
        train_x,
        tf.tile(
            tf.constant([[4.1], [0.9], [1.2], [0.1], [-8.8], [1.1], [2.1], [3.9]]), [1, num_obj]
        ),
    )

    model = _mo_test_model(num_obj, *[None] * num_obj)
    acq_fn = ExpectedHypervolumeImprovement().prepare_acquisition_function(dataset, model)

    model_pred_observation = model.predict(train_x)[0]
    _prt = Pareto(model_pred_observation)
    xs = tf.linspace([[-10.0]], [[10.0]], 100)
    expected = expected_hv_improvement(model, _prt, get_reference_point(_prt.front))(xs)
    npt.assert_allclose(acq_fn(xs), expected)


@pytest.mark.parametrize("at", [tf.constant([[0.0], [1.0]]), tf.constant([[[0.0], [1.0]]])])
def test_ehvi_raises_for_invalid_batch_size(at: TensorType) -> None:
    num_obj = 2
    train_x = tf.constant([[-2.0], [-1.5], [-1.0], [0.0], [0.5], [1.0], [1.5], [2.0]])

    model = _mo_test_model(num_obj, *[None] * num_obj)
    model_pred_observation = model.predict(train_x)[0]
    _prt = Pareto(model_pred_observation)
    ehvi = expected_hv_improvement(model, _prt, get_reference_point(_prt.front))

    with pytest.raises(TF_DEBUGGING_ERROR_TYPES):
        ehvi(at)


@random_seed
@pytest.mark.parametrize(
    "input_dim, num_samples_per_point, existing_observations, obj_num, variance_scale",
    [
        pytest.param(
            1,
            100_000,
            tf.constant([[0.3, 0.2], [0.2, 0.22], [0.1, 0.25], [0.0, 0.3]]),
            2,
            1.0,
            id="1d_input_2obj_gp_var_1",
        ),
        pytest.param(
            1,
            200_000,
            tf.constant([[0.3, 0.2], [0.2, 0.22], [0.1, 0.25], [0.0, 0.3]]),
            2,
            2.0,
            id="1d_input_2obj_gp_var_2",
        ),
        pytest.param(2, 50_000, tf.constant([[0.0, 0.0]]), 2, 1.0, id="2d_input_2obj_gp_var_2"),
        pytest.param(
            3,
            50_000,
            tf.constant([[2.0, 1.0], [0.8, 3.0]]),
            2,
            1.0,
            id="3d_input_2obj_gp_var_1",
        ),
        pytest.param(
            4,
            100_000,
            tf.constant([[3.0, 2.0, 1.0], [1.1, 2.0, 3.0]]),
            3,
            1.0,
            id="4d_input_3obj_gp_var_1",
        ),
    ],
)
def test_expected_hypervolume_improvement_matches_monte_carlo(
    input_dim: int,
    num_samples_per_point: int,
    existing_observations: tf.Tensor,
    obj_num: int,
    variance_scale: float,
) -> None:
    # Note: the test data number grows exponentially with num of obj
    data_num_seg_per_dim = 2  # test data number per input dim
    N = data_num_seg_per_dim ** input_dim
    xs = tf.convert_to_tensor(
        list(itertools.product(*[list(tf.linspace(-1, 1, data_num_seg_per_dim))] * input_dim))
    )

    xs = tf.cast(xs, dtype=existing_observations.dtype)
    model = _mo_test_model(obj_num, *[variance_scale] * obj_num)
    mean, variance = model.predict(xs)

    predict_samples = tfp.distributions.Normal(mean, tf.sqrt(variance)).sample(
        num_samples_per_point  # [f_samples, batch_size, obj_num]
    )
    _pareto = Pareto(existing_observations)
    ref_pt = get_reference_point(_pareto.front)
    lb_points, ub_points = _pareto.hypercell_bounds(
        tf.constant([-math.inf] * ref_pt.shape[-1]), ref_pt
    )

    # calc MC approx EHVI
    splus_valid = tf.reduce_all(
        tf.tile(ub_points[tf.newaxis, :, tf.newaxis, :], [num_samples_per_point, 1, N, 1])
        > tf.expand_dims(predict_samples, axis=1),
        axis=-1,  # can predict_samples contribute to hvi in cell
    )  # [f_samples, num_cells,  B]
    splus_idx = tf.expand_dims(tf.cast(splus_valid, dtype=ub_points.dtype), -1)
    splus_lb = tf.tile(lb_points[tf.newaxis, :, tf.newaxis, :], [num_samples_per_point, 1, N, 1])
    splus_lb = tf.maximum(  # max of lower bounds and predict_samples
        splus_lb, tf.expand_dims(predict_samples, 1)
    )
    splus_ub = tf.tile(ub_points[tf.newaxis, :, tf.newaxis, :], [num_samples_per_point, 1, N, 1])
    splus = tf.concat(  # concatenate validity labels and possible improvements
        [splus_idx, splus_ub - splus_lb], axis=-1
    )

    # calculate hyper-volume improvement over the non-dominated cells
    ehvi_approx = tf.transpose(tf.reduce_sum(tf.reduce_prod(splus, axis=-1), axis=1, keepdims=True))
    ehvi_approx = tf.reduce_mean(ehvi_approx, axis=-1)  # average through mc sample

    ehvi = expected_hv_improvement(model, _pareto, ref_pt)(tf.expand_dims(xs, -2))

    npt.assert_allclose(ehvi, ehvi_approx, rtol=0.01, atol=0.01)


def test_qehvi_builder_raises_for_empty_data() -> None:
    num_obj = 3
    dataset = empty_dataset([2], [num_obj])
    model = QuadraticMeanAndRBFKernel()

    with pytest.raises(TF_DEBUGGING_ERROR_TYPES):
        BatchMonteCarloExpectedHypervolumeImprovement(sample_size=100).prepare_acquisition_function(
            dataset, model
        )


@pytest.mark.parametrize("sample_size", [-2, 0])
def test_batch_monte_carlo_expected_hypervolume_improvement_raises_for_invalid_sample_size(
    sample_size: int,
) -> None:
    with pytest.raises(TF_DEBUGGING_ERROR_TYPES):
        BatchMonteCarloExpectedHypervolumeImprovement(sample_size)


def test_batch_monte_carlo_expected_hypervolume_improvement_raises_for_invalid_jitter() -> None:
    with pytest.raises(TF_DEBUGGING_ERROR_TYPES):
        BatchMonteCarloExpectedHypervolumeImprovement(100, jitter=-1.0)


@random_seed
@pytest.mark.parametrize(
    "input_dim, num_samples_per_point, training_input, obj_num, variance_scale",
    [
        pytest.param(
            1,
            50_000,
            tf.constant([[0.3], [0.22], [0.1], [0.35]]),
            2,
            1.0,
            id="1d_input_2obj_model_var_1_q_1",
        ),
        pytest.param(
            1,
            50_000,
            tf.constant([[0.3], [0.22], [0.1], [0.35]]),
            2,
            2.0,
            id="1d_input_2obj_model_var_2_q_1",
        ),
        pytest.param(
            2,
            50_000,
            tf.constant([[0.0, 0.0], [0.2, 0.5]]),
            2,
            1.0,
            id="2d_input_2obj_model_var_1_q_1",
        ),
        pytest.param(
            3,
            25_000,
            tf.constant([[0.0, 0.0, 0.2], [-0.2, 0.5, -0.1], [0.2, -0.5, 0.2]]),
            3,
            1.0,
            id="3d_input_3obj_model_var_1_q_1",
        ),
    ],
)
def test_batch_monte_carlo_expected_hypervolume_improvement_can_reproduce_ehvi(
    input_dim: int,
    num_samples_per_point: int,
    training_input: tf.Tensor,
    obj_num: int,
    variance_scale: float,
) -> None:
    data_num_seg_per_dim = 10  # test data number per input dim

    model = _mo_test_model(obj_num, *[variance_scale] * obj_num)

    mean, _ = model.predict(training_input)  # gen prepare Pareto
    _model_based_tr_dataset = Dataset(training_input, mean)

    _model_based_pareto = Pareto(mean)
    _reference_pt = get_reference_point(_model_based_pareto.front)

    qehvi_builder = BatchMonteCarloExpectedHypervolumeImprovement(sample_size=num_samples_per_point)
    qehvi_acq = qehvi_builder.prepare_acquisition_function(_model_based_tr_dataset, model)
    ehvi_acq = expected_hv_improvement(model, _model_based_pareto, _reference_pt)

    test_xs = tf.convert_to_tensor(
        list(itertools.product(*[list(tf.linspace(-1, 1, data_num_seg_per_dim))] * input_dim)),
        dtype=training_input.dtype,
    )  # [test_num, input_dim]
    test_xs = tf.expand_dims(test_xs, -2)  # add Batch dim: q=1

    npt.assert_allclose(ehvi_acq(test_xs), qehvi_acq(test_xs), rtol=1e-2, atol=1e-2)


@random_seed
@pytest.mark.parametrize(
    "test_input, obj_samples, pareto_front_obs, reference_point, expected_output",
    [
        pytest.param(
            tf.zeros(shape=(1, 2, 1)),
            tf.constant([[[-6.5, -4.5], [-7.0, -4.0]]]),
            tf.constant([[-4.0, -5.0], [-5.0, -5.0], [-8.5, -3.5], [-8.5, -3.0], [-9.0, -1.0]]),
            tf.constant([0.0, 0.0]),
            tf.constant([[1.75]]),
            id="q_2, both points contribute",
        ),
        pytest.param(
            tf.zeros(shape=(1, 2, 1)),
            tf.constant([[[-6.5, -4.5], [-6.0, -4.0]]]),
            tf.constant([[-4.0, -5.0], [-5.0, -5.0], [-8.5, -3.5], [-8.5, -3.0], [-9.0, -1.0]]),
            tf.constant([0.0, 0.0]),
            tf.constant([[1.5]]),
            id="q_2, only 1 point contributes",
        ),
        pytest.param(
            tf.zeros(shape=(1, 2, 1)),
            tf.constant([[[-2.0, -2.0], [0.0, -0.1]]]),
            tf.constant([[-4.0, -5.0], [-5.0, -5.0], [-8.5, -3.5], [-8.5, -3.0], [-9.0, -1.0]]),
            tf.constant([0.0, 0.0]),
            tf.constant([[0.0]]),
            id="q_2, neither contributes",
        ),
        pytest.param(
            tf.zeros(shape=(1, 2, 1)),
            tf.constant([[[-6.5, -4.5], [-9.0, -2.0]]]),
            tf.constant([[-4.0, -5.0], [-5.0, -5.0], [-8.5, -3.5], [-8.5, -3.0], [-9.0, -1.0]]),
            tf.constant([0.0, 0.0]),
            tf.constant([[2.0]]),
            id="obj_2_q_2, test input better than current-best first objective",
        ),
        pytest.param(
            tf.zeros(shape=(1, 2, 1)),
            tf.constant([[[-6.5, -4.5], [-6.0, -6.0]]]),
            tf.constant([[-4.0, -5.0], [-5.0, -5.0], [-8.5, -3.5], [-8.5, -3.0], [-9.0, -1.0]]),
            tf.constant([0.0, 0.0]),
            tf.constant([[8.0]]),
            id="obj_2_q_2, test input better than current best second objective",
        ),
        pytest.param(
            tf.zeros(shape=(1, 3, 1)),
            tf.constant([[[-6.5, -4.5], [-9.0, -2.0], [-7.0, -4.0]]]),
            tf.constant([[-4.0, -5.0], [-5.0, -5.0], [-8.5, -3.5], [-8.5, -3.0], [-9.0, -1.0]]),
            tf.constant([0.0, 0.0]),
            tf.constant([[2.25]]),
            id="obj_2_q_3, all points contribute",
        ),
        pytest.param(
            tf.zeros(shape=(1, 3, 1)),
            tf.constant([[[-6.5, -4.5], [-9.0, -2.0], [-7.0, -5.0]]]),
            tf.constant([[-4.0, -5.0], [-5.0, -5.0], [-8.5, -3.5], [-8.5, -3.0], [-9.0, -1.0]]),
            tf.constant([0.0, 0.0]),
            tf.constant([[3.5]]),
            id="obj_2_q_3, not all points contribute",
        ),
        pytest.param(
            tf.zeros(shape=(1, 3, 1)),
            tf.constant([[[-0.0, -4.5], [-1.0, -2.0], [-3.0, -0.0]]]),
            tf.constant([[-4.0, -5.0], [-5.0, -5.0], [-8.5, -3.5], [-8.5, -3.0], [-9.0, -1.0]]),
            tf.constant([0.0, 0.0]),
            tf.constant([[0.0]]),
            id="obj_2_q_3, none contribute",
        ),
        pytest.param(
            tf.zeros(shape=(1, 2, 1)),
            tf.constant([[[-1.0, -1.0, -1.0], [-2.0, -2.0, -2.0]]]),
            tf.constant([[-4.0, -2.0, -3.0], [-3.0, -5.0, -1.0], [-2.0, -4.0, -2.0]]),
            tf.constant([1.0, 1.0, 1.0]),
            tf.constant([[0.0]]),
            id="obj_3_q_2, none contribute",
        ),
        pytest.param(
            tf.zeros(shape=(1, 2, 1)),
            tf.constant([[[-1.0, -2.0, -6.0], [-1.0, -3.0, -4.0]]]),
            tf.constant([[-4.0, -2.0, -3.0], [-3.0, -5.0, -1.0], [-2.0, -4.0, -2.0]]),
            tf.constant([1.0, 1.0, 1.0]),
            tf.constant([[22.0]]),
            id="obj_3_q_2, all points contribute",
        ),
        pytest.param(
            tf.zeros(shape=(1, 2, 1)),
            tf.constant(
                [[[-2.0, -3.0, -7.0], [-2.0, -4.0, -5.0]], [[-1.0, -2.0, -6.0], [-1.0, -3.0, -4.0]]]
            ),
            tf.constant([[-4.0, -2.0, -3.0], [-3.0, -5.0, -1.0], [-2.0, -4.0, -2.0]]),
            tf.constant([1.0, 1.0, 1.0]),
            tf.constant([[41.0]]),
            id="obj_3_q_2, mc sample size=2",
        ),
    ],
)
def test_batch_monte_carlo_expected_hypervolume_improvement_utility_on_specified_samples(
    test_input: TensorType,
    obj_samples: TensorType,
    pareto_front_obs: TensorType,
    reference_point: TensorType,
    expected_output: TensorType,
) -> None:
    npt.assert_allclose(
        batch_ehvi(
            PseudoBatchReparametrizationSampler(obj_samples),
            sampler_jitter=DEFAULTS.JITTER,
            pareto=Pareto(pareto_front_obs),
            reference_point=reference_point,
        )(test_input),
        expected_output,
        rtol=1e-5,
        atol=1e-5,
    )


@pytest.mark.parametrize("sample_size", [-2, 0])
def test_batch_monte_carlo_expected_improvement_raises_for_invalid_sample_size(
    sample_size: int,
) -> None:
    with pytest.raises(tf.errors.InvalidArgumentError):
        BatchMonteCarloExpectedImprovement(sample_size)


def test_batch_monte_carlo_expected_improvement_raises_for_invalid_jitter() -> None:
    with pytest.raises(tf.errors.InvalidArgumentError):
        BatchMonteCarloExpectedImprovement(100, jitter=-1.0)


def test_batch_monte_carlo_expected_improvement_raises_for_empty_data() -> None:
    builder = BatchMonteCarloExpectedImprovement(100)
    data = Dataset(tf.zeros([0, 2]), tf.zeros([0, 1]))
    model = QuadraticMeanAndRBFKernel()
    with pytest.raises(tf.errors.InvalidArgumentError):
        builder.prepare_acquisition_function(data, model)


def test_batch_monte_carlo_expected_improvement_raises_for_model_with_wrong_event_shape() -> None:
    builder = BatchMonteCarloExpectedImprovement(100)
    data = mk_dataset([(0.0, 0.0)], [(0.0, 0.0)])
    matern52 = tfp.math.psd_kernels.MaternFiveHalves(
        amplitude=tf.cast(2.3, tf.float64), length_scale=tf.cast(0.5, tf.float64)
    )
    model = GaussianProcess([lambda x: branin(x), lambda x: quadratic(x)], [matern52, rbf()])
    with pytest.raises(TF_DEBUGGING_ERROR_TYPES):
        builder.prepare_acquisition_function(data, model)


@random_seed
def test_batch_monte_carlo_expected_improvement_can_reproduce_ei() -> None:
    known_query_points = tf.random.uniform([5, 2], dtype=tf.float64)
    data = Dataset(known_query_points, quadratic(known_query_points))
    model = QuadraticMeanAndRBFKernel()
    batch_ei = BatchMonteCarloExpectedImprovement(10_000).prepare_acquisition_function(data, model)
    ei = ExpectedImprovement().prepare_acquisition_function(data, model)
    xs = tf.random.uniform([3, 5, 1, 2], dtype=tf.float64)
    npt.assert_allclose(batch_ei(xs), ei(xs), rtol=0.06)
    # and again, since the sampler uses cacheing
    npt.assert_allclose(batch_ei(xs), ei(xs), rtol=0.06)


@random_seed
def test_batch_monte_carlo_expected_improvement() -> None:
    xs = tf.random.uniform([3, 5, 7, 2], dtype=tf.float64)
    model = QuadraticMeanAndRBFKernel()

    mean, cov = model.predict_joint(xs)
    mvn = tfp.distributions.MultivariateNormalFullCovariance(tf.linalg.matrix_transpose(mean), cov)
    mvn_samples = mvn.sample(10_000)
    min_predictive_mean_at_known_points = 0.09
    # fmt: off
    expected = tf.reduce_mean(tf.reduce_max(tf.maximum(
        min_predictive_mean_at_known_points - mvn_samples, 0.0
    ), axis=-1), axis=0)
    # fmt: on

    builder = BatchMonteCarloExpectedImprovement(10_000)
    acq = builder.prepare_acquisition_function(mk_dataset([[0.3], [0.5]], [[0.09], [0.25]]), model)

    npt.assert_allclose(acq(xs), expected, rtol=0.05)


@random_seed
def test_batch_monte_carlo_expected_improvement_updates_without_retracing() -> None:
    known_query_points = tf.random.uniform([10, 2], dtype=tf.float64)
    data = Dataset(known_query_points[:5], quadratic(known_query_points[:5]))
    model = QuadraticMeanAndRBFKernel()
    builder = BatchMonteCarloExpectedImprovement(10_000)
    ei = ExpectedImprovement().prepare_acquisition_function(data, model)
    xs = tf.random.uniform([3, 5, 1, 2], dtype=tf.float64)

    batch_ei = builder.prepare_acquisition_function(data, model)
    assert batch_ei.__call__._get_tracing_count() == 0  # type: ignore
    npt.assert_allclose(batch_ei(xs), ei(xs), rtol=0.06)
    assert batch_ei.__call__._get_tracing_count() == 1  # type: ignore

    data = Dataset(known_query_points, quadratic(known_query_points))
    up_batch_ei = builder.update_acquisition_function(batch_ei, data, model)
    assert up_batch_ei == batch_ei
    assert batch_ei.__call__._get_tracing_count() == 1  # type: ignore
    npt.assert_allclose(batch_ei(xs), ei(xs), rtol=0.06)
    assert batch_ei.__call__._get_tracing_count() == 1  # type: ignore


@pytest.mark.parametrize(
    "function, function_repr",
    [
        (ExpectedImprovement(), "ExpectedImprovement()"),
        (NegativeLowerConfidenceBound(1.96), "NegativeLowerConfidenceBound(1.96)"),
        (NegativePredictiveMean(), "NegativePredictiveMean()"),
        (ProbabilityOfFeasibility(0.5), "ProbabilityOfFeasibility(0.5)"),
        (ExpectedHypervolumeImprovement(), "ExpectedHypervolumeImprovement()"),
        (
            BatchMonteCarloExpectedImprovement(10_000),
            f"BatchMonteCarloExpectedImprovement(10000, jitter={DEFAULTS.JITTER})",
        ),
    ],
)
def test_single_model_acquisition_function_builder_reprs(
    function: SingleModelAcquisitionBuilder, function_repr: str
) -> None:
    assert repr(function) == function_repr
    assert repr(function.using("TAG")) == f"{function_repr} using tag 'TAG'"
    assert (
        repr(ExpectedConstrainedImprovement("TAG", function.using("TAG"), 0.0))
        == f"ExpectedConstrainedImprovement('TAG', {function_repr} using tag 'TAG', 0.0)"
    )
    assert (
        repr(ExpectedConstrainedHypervolumeImprovement("TAG", function.using("TAG"), 0.0))
        == f"ExpectedConstrainedHypervolumeImprovement('TAG', {function_repr} using tag 'TAG', 0.0)"
    )


def test_locally_penalized_expected_improvement_builder_raises_for_empty_data() -> None:
    data = Dataset(tf.zeros([0, 1]), tf.ones([0, 1]))
    space = Box([0, 0], [1, 1])
    with pytest.raises(tf.errors.InvalidArgumentError):
        LocalPenalizationAcquisitionFunction(search_space=space).prepare_acquisition_function(
            data, QuadraticMeanAndRBFKernel()
        )


def test_locally_penalized_expected_improvement_builder_raises_for_invalid_num_samples() -> None:
    search_space = Box([0, 0], [1, 1])
    with pytest.raises(tf.errors.InvalidArgumentError):
        LocalPenalizationAcquisitionFunction(search_space, num_samples=-5)


@pytest.mark.parametrize("pending_points", [tf.constant([0.0]), tf.constant([[[0.0], [1.0]]])])
def test_locally_penalized_expected_improvement_builder_raises_for_invalid_pending_points_shape(
    pending_points: TensorType,
) -> None:
    data = Dataset(tf.zeros([3, 2], dtype=tf.float64), tf.ones([3, 2], dtype=tf.float64))
    space = Box([0, 0], [1, 1])
    builder = LocalPenalizationAcquisitionFunction(search_space=space)
    builder.prepare_acquisition_function(
        data, QuadraticMeanAndRBFKernel(), None
    )  # first initialize
    with pytest.raises(TF_DEBUGGING_ERROR_TYPES):
        builder.prepare_acquisition_function(data, QuadraticMeanAndRBFKernel(), pending_points)


def test_locally_penalized_expected_improvement_raises_when_called_before_initialization() -> None:
    data = Dataset(tf.zeros([3, 2], dtype=tf.float64), tf.ones([3, 2], dtype=tf.float64))
    search_space = Box([0, 0], [1, 1])
    pending_points = tf.zeros([1, 2])
    with pytest.raises(tf.errors.InvalidArgumentError):
        LocalPenalizationAcquisitionFunction(search_space).prepare_acquisition_function(
            data, QuadraticMeanAndRBFKernel(), pending_points
        )


@random_seed
@pytest.mark.parametrize(
    "base_builder",
    [
        ExpectedImprovement(),
        MinValueEntropySearch(Box([0, 0], [1, 1]), grid_size=10000, num_samples=10),
    ],
)
def test_locally_penalized_acquisitions_match_base_acquisition(
    base_builder: ExpectedImprovement | MinValueEntropySearch,
) -> None:
    data = Dataset(tf.zeros([3, 2], dtype=tf.float64), tf.ones([3, 2], dtype=tf.float64))
    search_space = Box([0, 0], [1, 1])
    model = QuadraticMeanAndRBFKernel()

    lp_acq_builder = LocalPenalizationAcquisitionFunction(
        search_space, base_acquisition_function_builder=base_builder
    )
    lp_acq = lp_acq_builder.prepare_acquisition_function(data, model, None)

    base_acq = base_builder.prepare_acquisition_function(data, model)

    x_range = tf.linspace(0.0, 1.0, 11)
    x_range = tf.cast(x_range, dtype=tf.float64)
    xs = tf.reshape(tf.stack(tf.meshgrid(x_range, x_range, indexing="ij"), axis=-1), (-1, 2))
    lp_acq_values = lp_acq(xs[..., None, :])
    base_acq_values = base_acq(xs[..., None, :])

    if isinstance(base_builder, ExpectedImprovement):
        npt.assert_array_equal(lp_acq_values, base_acq_values)
    else:  # check sampling-based acquisition functions are close
        npt.assert_allclose(lp_acq_values, base_acq_values, atol=0.001)


@random_seed
@pytest.mark.parametrize("penalizer", [soft_local_penalizer, hard_local_penalizer])
@pytest.mark.parametrize(
    "base_builder",
    [ExpectedImprovement(), MinValueEntropySearch(Box([0, 0], [1, 1]), grid_size=5000)],
)
def test_locally_penalized_acquisitions_combine_base_and_penalization_correctly(
    penalizer: Callable[..., Union[PenalizationFunction, UpdatablePenalizationFunction]],
    base_builder: ExpectedImprovement | MinValueEntropySearch,
) -> None:
    data = Dataset(tf.zeros([3, 2], dtype=tf.float64), tf.ones([3, 2], dtype=tf.float64))
    search_space = Box([0, 0], [1, 1])
    model = QuadraticMeanAndRBFKernel()
    pending_points = tf.zeros([2, 2], dtype=tf.float64)

    acq_builder = LocalPenalizationAcquisitionFunction(
        search_space, penalizer=penalizer, base_acquisition_function_builder=base_builder
    )
    lp_acq = acq_builder.prepare_acquisition_function(data, model, None)  # initialize
    lp_acq = acq_builder.update_acquisition_function(lp_acq, data, model, pending_points[:1])
    up_lp_acq = acq_builder.update_acquisition_function(lp_acq, data, model, pending_points)
    assert up_lp_acq == lp_acq  # in-place updates

    base_acq = base_builder.prepare_acquisition_function(data, model)

    best = acq_builder._eta
    lipshitz_constant = acq_builder._lipschitz_constant
    penalizer = penalizer(model, pending_points, lipshitz_constant, best)

    x_range = tf.linspace(0.0, 1.0, 11)
    x_range = tf.cast(x_range, dtype=tf.float64)
    xs = tf.reshape(tf.stack(tf.meshgrid(x_range, x_range, indexing="ij"), axis=-1), (-1, 2))

    lp_acq_values = lp_acq(xs[..., None, :])
    base_acq_values = base_acq(xs[..., None, :])
    penal_values = penalizer(xs[..., None, :])
    penalized_base_acq = tf.math.exp(tf.math.log(base_acq_values) + tf.math.log(penal_values))

    if isinstance(base_builder, ExpectedImprovement):
        npt.assert_array_equal(lp_acq_values, penalized_base_acq)
    else:  # check sampling-based acquisition functions are close
        npt.assert_allclose(lp_acq_values, penalized_base_acq, atol=0.001)


@pytest.mark.parametrize("penalizer", [soft_local_penalizer, hard_local_penalizer])
@pytest.mark.parametrize("at", [tf.constant([[0.0], [1.0]]), tf.constant([[[0.0], [1.0]]])])
def test_lipschitz_penalizers_raises_for_invalid_batch_size(
    at: TensorType,
    penalizer: Callable[..., PenalizationFunction],
) -> None:
    pending_points = tf.zeros([1, 2], dtype=tf.float64)
    best = tf.constant([0], dtype=tf.float64)
    lipshitz_constant = tf.constant([1], dtype=tf.float64)
    lp = penalizer(QuadraticMeanAndRBFKernel(), pending_points, lipshitz_constant, best)

    with pytest.raises(TF_DEBUGGING_ERROR_TYPES):
        lp(at)


@pytest.mark.parametrize("penalizer", [soft_local_penalizer, hard_local_penalizer])
@pytest.mark.parametrize("pending_points", [tf.constant([0.0]), tf.constant([[[0.0], [1.0]]])])
def test_lipschitz_penalizers_raises_for_invalid_pending_points_shape(
    pending_points: TensorType,
    penalizer: Callable[..., PenalizationFunction],
) -> None:
    best = tf.constant([0], dtype=tf.float64)
    lipshitz_constant = tf.constant([1], dtype=tf.float64)
    with pytest.raises(TF_DEBUGGING_ERROR_TYPES):
        soft_local_penalizer(QuadraticMeanAndRBFKernel(), pending_points, lipshitz_constant, best)


def test_gibbon_builder_raises_for_empty_data() -> None:
    data = Dataset(tf.zeros([0, 1]), tf.ones([0, 1]))
    search_space = Box([0, 0], [1, 1])
    builder = GIBBON(search_space)
    with pytest.raises(tf.errors.InvalidArgumentError):
        builder.prepare_acquisition_function(data, QuadraticMeanAndRBFKernel())


@pytest.mark.parametrize("param", [-2, 0])
def test_gibbon_builder_raises_for_invalid_init_params(param: int) -> None:
    search_space = Box([0, 0], [1, 1])
    with pytest.raises(tf.errors.InvalidArgumentError):
        GIBBON(search_space, num_samples=param)
    with pytest.raises(tf.errors.InvalidArgumentError):
        GIBBON(search_space, grid_size=param)
    with pytest.raises(tf.errors.InvalidArgumentError):
        GIBBON(search_space, num_fourier_features=param)


def test_gibbon_builder_raises_when_given_num_features_and_gumbel() -> None:
    # cannot do feature-based approx of Gumbel sampler
    search_space = Box([0, 0], [1, 1])
    with pytest.raises(tf.errors.InvalidArgumentError):
        GIBBON(search_space, use_thompson=False, num_fourier_features=10)


@pytest.mark.parametrize("samples", [tf.constant([]), tf.constant([[[]]])])
def test_gibbon_raises_for_gumbel_samples_with_invalid_shape(
    samples: TensorType,
) -> None:
    with pytest.raises(ValueError):
        model = QuadraticMeanAndRBFKernel()
        gibbon(model, samples)


@pytest.mark.parametrize("pending_points", [tf.constant([0.0]), tf.constant([[[0.0], [1.0]]])])
def test_gibbon_builder_raises_for_invalid_pending_points_shape(
    pending_points: TensorType,
) -> None:
    data = Dataset(tf.zeros([3, 2], dtype=tf.float64), tf.ones([3, 2], dtype=tf.float64))
    space = Box([0, 0], [1, 1])
    builder = GIBBON(search_space=space)
    builder.prepare_acquisition_function(
        data, QuadraticMeanAndRBFKernel(), None
    )  # first initialize
    with pytest.raises(TF_DEBUGGING_ERROR_TYPES):
        builder.prepare_acquisition_function(data, QuadraticMeanAndRBFKernel(), pending_points)


def test_gibbon_raises_when_called_before_initialization() -> None:
    data = Dataset(tf.zeros([3, 2], dtype=tf.float64), tf.ones([3, 2], dtype=tf.float64))
    search_space = Box([0, 0], [1, 1])
    pending_points = tf.zeros([1, 2])
    with pytest.raises(tf.errors.InvalidArgumentError):
        GIBBON(search_space).prepare_acquisition_function(
            data, QuadraticMeanAndRBFKernel(), pending_points
        )


@pytest.mark.parametrize("at", [tf.constant([[0.0], [1.0]]), tf.constant([[[0.0], [1.0]]])])
def test_gibbon_raises_for_invalid_batch_size(at: TensorType) -> None:
    model = QuadraticMeanAndRBFKernel()
    gibbon_acq = gibbon(model, tf.constant([[1.0], [2.0]]))

    with pytest.raises(TF_DEBUGGING_ERROR_TYPES):
        gibbon_acq(at)


def test_gibbon_raises_for_model_without_homoscedastic_likelihood() -> None:
    class dummy_model_without_likelihood(ProbabilisticModel):
        def predict(self, query_points: TensorType) -> tuple[None, None]:
            return None, None

        def predict_joint(self, query_points: TensorType) -> tuple[None, None]:
            return None, None

        def sample(self, query_points: TensorType, num_samples: int) -> None:
            return None

        def covariance_between_points(
            self, query_points_1: TensorType, query_points_2: TensorType
        ) -> None:
            return None

    with pytest.raises(ValueError):
        model_without_likelihood = dummy_model_without_likelihood()
        gibbon(model_without_likelihood, tf.constant([[1.0]]))


def test_gibbon_raises_for_model_without_covariance_between_points_method() -> None:
    class dummy_model_without_covariance_between_points(ProbabilisticModel):
        def predict(self, query_points: TensorType) -> tuple[None, None]:
            return None, None

        def predict_joint(self, query_points: TensorType) -> tuple[None, None]:
            return None, None

        def sample(self, query_points: TensorType, num_samples: int) -> None:
            return None

        def get_observation_noise(self) -> None:
            return None

    with pytest.raises(AttributeError):
        model_without_likelihood = dummy_model_without_covariance_between_points()
        gibbon(model_without_likelihood, tf.constant([[1.0]]))


def test_gibbon_returns_correct_shape() -> None:
    model = QuadraticMeanAndRBFKernel()
    gumbel_samples = tf.constant([[1.0], [2.0]])
    query_at = tf.linspace([[-10.0]], [[10.0]], 5)
    evals = gibbon(model, gumbel_samples)(query_at)
    npt.assert_array_equal(evals.shape, tf.constant([5, 1]))


@unittest.mock.patch("trieste.acquisition.function.gibbon")
@pytest.mark.parametrize("use_thompson", [True, False])
def test_gibbon_builder_builds_min_value_samples(
    mocked_mves: MagicMock, use_thompson: bool
) -> None:
    dataset = Dataset(tf.zeros([3, 2], dtype=tf.float64), tf.ones([3, 2], dtype=tf.float64))
    search_space = Box([0, 0], [1, 1])
    builder = GIBBON(search_space, use_thompson=use_thompson)
    model = QuadraticMeanAndRBFKernel()
    builder.prepare_acquisition_function(dataset, model)
    mocked_mves.assert_called_once()

    # check that the Gumbel samples look sensible
    min_value_samples = mocked_mves.call_args[0][1]
    query_points = builder._search_space.sample(num_samples=builder._grid_size)
    query_points = tf.concat([dataset.query_points, query_points], 0)
    fmean, _ = model.predict(query_points)
    assert max(min_value_samples) < min(fmean)


@random_seed
@unittest.mock.patch("trieste.acquisition.function.gibbon")
def test_gibbon_builder_builds_min_value_samples_rff(mocked_mves: MagicMock) -> None:
    search_space = Box([0.0, 0.0], [1.0, 1.0])
    model = QuadraticMeanAndRBFKernel(noise_variance=tf.constant(1e-10, dtype=tf.float64))
    model.kernel = (
        gpflow.kernels.RBF()
    )  # need a gpflow kernel object for random feature decompositions

    x_range = tf.linspace(0.0, 1.0, 5)
    x_range = tf.cast(x_range, dtype=tf.float64)
    xs = tf.reshape(tf.stack(tf.meshgrid(x_range, x_range, indexing="ij"), axis=-1), (-1, 2))
    ys = quadratic(xs)
    dataset = Dataset(xs, ys)

    builder = GIBBON(search_space, use_thompson=True, num_fourier_features=100)
    builder.prepare_acquisition_function(dataset, model)
    mocked_mves.assert_called_once()

    # check that the Gumbel samples look sensible
    min_value_samples = mocked_mves.call_args[0][1]
    query_points = builder._search_space.sample(num_samples=builder._grid_size)
    query_points = tf.concat([dataset.query_points, query_points], 0)
    fmean, _ = model.predict(query_points)
    assert max(min_value_samples) < min(fmean) + 1e-4


def test_gibbon_chooses_same_as_min_value_entropy_search() -> None:
    """
    When based on a single max-value sample, GIBBON should choose the same point as
    MES (see :cite:`Moss:2021`).
    """
    model = QuadraticMeanAndRBFKernel(noise_variance=tf.constant(1e-10, dtype=tf.float64))

    x_range = tf.linspace(-1.0, 1.0, 11)
    x_range = tf.cast(x_range, dtype=tf.float64)
    xs = tf.reshape(tf.stack(tf.meshgrid(x_range, x_range, indexing="ij"), axis=-1), (-1, 2))

    min_value_sample = tf.constant([[1.0]], dtype=tf.float64)
    mes_evals = min_value_entropy_search(model, min_value_sample)(xs[..., None, :])
    gibbon_evals = gibbon(model, min_value_sample)(xs[..., None, :])

    npt.assert_array_equal(tf.argmax(mes_evals), tf.argmax(gibbon_evals))


@pytest.mark.parametrize("rescaled_repulsion", [True, False])
@pytest.mark.parametrize("noise_variance", [0.1, 1e-10])
def test_batch_gibbon_is_sum_of_individual_gibbons_and_repulsion_term(
    rescaled_repulsion: bool, noise_variance: float
) -> None:
    """
    Check that batch GIBBON can be decomposed into the sum of sequential GIBBONs and a repulsion
    term (see :cite:`Moss:2021`).
    """
    noise_variance = tf.constant(noise_variance, dtype=tf.float64)
    model = QuadraticMeanAndRBFKernel(noise_variance=noise_variance)
    model.kernel = (
        gpflow.kernels.RBF()
    )  # need a gpflow kernel object for random feature decomposition

    x_range = tf.linspace(0.0, 1.0, 4)
    x_range = tf.cast(x_range, dtype=tf.float64)
    xs = tf.reshape(tf.stack(tf.meshgrid(x_range, x_range, indexing="ij"), axis=-1), (-1, 2))

    pending_points = tf.constant([[0.11, 0.51], [0.21, 0.31], [0.41, 0.91]], dtype=tf.float64)
    min_value_sample = tf.constant([[-0.1, 0.1]], dtype=tf.float64)

    gibbon_of_new_points = gibbon(model, min_value_sample)(xs[..., None, :])
    mean, var = model.predict(xs)
    _, pending_var = model.predict_joint(pending_points)
    pending_var += noise_variance * tf.eye(len(pending_points), dtype=pending_var.dtype)

    calculated_batch_gibbon = gibbon(model, min_value_sample, pending_points, rescaled_repulsion)(
        xs[..., None, :]
    )

    for i in tf.range(len(xs)):  # check across a set of candidate points
        candidate_and_pending = tf.concat([xs[i : i + 1], pending_points], axis=0)
        _, A = model.predict_joint(candidate_and_pending)
        A += noise_variance * tf.eye(len(pending_points) + 1, dtype=A.dtype)
        repulsion = tf.linalg.logdet(A) - tf.math.log(A[0, 0, 0]) - tf.linalg.logdet(pending_var)
        if rescaled_repulsion:  # down-weight repulsion term
            batch_size, search_space_dim = tf.cast(tf.shape(pending_points), dtype=mean.dtype)
            repulsion = repulsion * ((1 / batch_size) ** (2))

        reconstructed_batch_gibbon = 0.5 * repulsion + gibbon_of_new_points[i : i + 1]
        npt.assert_array_almost_equal(
            calculated_batch_gibbon[i : i + 1], reconstructed_batch_gibbon
        )


<<<<<<< HEAD
def test_predictive_variance_builder_builds_predictive_variance() -> None:
    model = QuadraticMeanAndRBFKernel()
    acq_fn = PredictiveVariance().prepare_acquisition_function(
        Dataset(tf.zeros([0, 1]), tf.zeros([0, 1])), model
    )
    query_at = tf.linspace([[-10]], [[10]], 100)
    _, covariance = model.predict_joint(query_at)
    expected = tf.linalg.det(covariance)
    npt.assert_array_almost_equal(acq_fn(query_at), expected)


@pytest.mark.parametrize(
    "at, acquisition_shape",
    [
        (tf.constant([[[1.0]]]), tf.constant([1, 1])),
        (tf.linspace([[-10.0]], [[10.0]], 5), tf.constant([5, 1])),
        (tf.constant([[[1.0, 1.0]]]), tf.constant([1, 1])),
        (tf.linspace([[-10.0, -10.0]], [[10.0, 10.0]], 5), tf.constant([5, 1])),
    ],
)
def test_predictive_variance_returns_correct_shape(at, acquisition_shape) -> None:
    model = QuadraticMeanAndRBFKernel()
    acq_fn = PredictiveVariance().prepare_acquisition_function(
        Dataset(tf.zeros([0, 1]), tf.zeros([0, 1])), model
    )
    npt.assert_array_equal(acq_fn(at).shape, acquisition_shape)
=======
@pytest.mark.parametrize("at", [tf.constant([[0.0], [1.0]]), tf.constant([[[0.0], [1.0]]])])
def test_expected_constrained_hypervolume_improvement_raises_for_invalid_batch_size(
    at: TensorType,
) -> None:
    pof = ProbabilityOfFeasibility(0.0).using("")
    builder = ExpectedConstrainedHypervolumeImprovement("", pof, tf.constant(0.5))
    initial_query_points = tf.constant([[-1.0]])
    initial_objective_function_values = tf.constant([[1.0, 1.0]])
    data = {"": Dataset(initial_query_points, initial_objective_function_values)}

    echvi = builder.prepare_acquisition_function(data, {"": QuadraticMeanAndRBFKernel()})

    with pytest.raises(TF_DEBUGGING_ERROR_TYPES):
        echvi(at)


def test_expected_constrained_hypervolume_improvement_can_reproduce_ehvi() -> None:
    num_obj = 2
    train_x = tf.constant([[-2.0], [-1.5], [-1.0], [0.0], [0.5], [1.0], [1.5], [2.0]])

    obj_model = _mo_test_model(num_obj, *[None] * num_obj)
    model_pred_observation = obj_model.predict(train_x)[0]

    class _Certainty(AcquisitionFunctionBuilder):
        def prepare_acquisition_function(
            self, datasets: Mapping[str, Dataset], models: Mapping[str, ProbabilisticModel]
        ) -> AcquisitionFunction:
            return lambda x: tf.ones_like(tf.squeeze(x, -2))

    data = {"foo": Dataset(train_x, model_pred_observation)}
    models_ = {"foo": obj_model}

    echvi = ExpectedConstrainedHypervolumeImprovement(
        "foo", _Certainty(), 0
    ).prepare_acquisition_function(data, models_)

    ehvi = ExpectedHypervolumeImprovement().using("foo").prepare_acquisition_function(data, models_)

    at = tf.constant([[[-0.1]], [[1.23]], [[-6.78]]])
    npt.assert_allclose(echvi(at), ehvi(at))


def test_echvi_is_constraint_when_no_feasible_points() -> None:
    class _Constraint(AcquisitionFunctionBuilder):
        def prepare_acquisition_function(
            self, datasets: Mapping[str, Dataset], models: Mapping[str, ProbabilisticModel]
        ) -> AcquisitionFunction:
            def acquisition(x: TensorType) -> TensorType:
                x_ = tf.squeeze(x, -2)
                return tf.cast(tf.logical_and(0.0 <= x_, x_ < 1.0), x.dtype)

            return acquisition

    data = {"foo": Dataset(tf.constant([[-2.0], [1.0]]), tf.constant([[4.0], [1.0]]))}
    models_ = {"foo": QuadraticMeanAndRBFKernel()}
    echvi = ExpectedConstrainedHypervolumeImprovement(
        "foo", _Constraint()
    ).prepare_acquisition_function(data, models_)

    constraint_fn = _Constraint().prepare_acquisition_function(data, models_)

    xs = tf.linspace([[-10.0]], [[10.0]], 100)
    npt.assert_allclose(echvi(xs), constraint_fn(xs))
>>>>>>> 883ffd91
<|MERGE_RESOLUTION|>--- conflicted
+++ resolved
@@ -1611,8 +1611,70 @@
             calculated_batch_gibbon[i : i + 1], reconstructed_batch_gibbon
         )
 
-
-<<<<<<< HEAD
+@pytest.mark.parametrize("at", [tf.constant([[0.0], [1.0]]), tf.constant([[[0.0], [1.0]]])])
+def test_expected_constrained_hypervolume_improvement_raises_for_invalid_batch_size(
+    at: TensorType,
+) -> None:
+    pof = ProbabilityOfFeasibility(0.0).using("")
+    builder = ExpectedConstrainedHypervolumeImprovement("", pof, tf.constant(0.5))
+    initial_query_points = tf.constant([[-1.0]])
+    initial_objective_function_values = tf.constant([[1.0, 1.0]])
+    data = {"": Dataset(initial_query_points, initial_objective_function_values)}
+
+    echvi = builder.prepare_acquisition_function(data, {"": QuadraticMeanAndRBFKernel()})
+
+    with pytest.raises(TF_DEBUGGING_ERROR_TYPES):
+        echvi(at)
+
+
+def test_expected_constrained_hypervolume_improvement_can_reproduce_ehvi() -> None:
+    num_obj = 2
+    train_x = tf.constant([[-2.0], [-1.5], [-1.0], [0.0], [0.5], [1.0], [1.5], [2.0]])
+
+    obj_model = _mo_test_model(num_obj, *[None] * num_obj)
+    model_pred_observation = obj_model.predict(train_x)[0]
+
+    class _Certainty(AcquisitionFunctionBuilder):
+        def prepare_acquisition_function(
+            self, datasets: Mapping[str, Dataset], models: Mapping[str, ProbabilisticModel]
+        ) -> AcquisitionFunction:
+            return lambda x: tf.ones_like(tf.squeeze(x, -2))
+
+    data = {"foo": Dataset(train_x, model_pred_observation)}
+    models_ = {"foo": obj_model}
+
+    echvi = ExpectedConstrainedHypervolumeImprovement(
+        "foo", _Certainty(), 0
+    ).prepare_acquisition_function(data, models_)
+
+    ehvi = ExpectedHypervolumeImprovement().using("foo").prepare_acquisition_function(data, models_)
+
+    at = tf.constant([[[-0.1]], [[1.23]], [[-6.78]]])
+    npt.assert_allclose(echvi(at), ehvi(at))
+
+
+def test_echvi_is_constraint_when_no_feasible_points() -> None:
+    class _Constraint(AcquisitionFunctionBuilder):
+        def prepare_acquisition_function(
+            self, datasets: Mapping[str, Dataset], models: Mapping[str, ProbabilisticModel]
+        ) -> AcquisitionFunction:
+            def acquisition(x: TensorType) -> TensorType:
+                x_ = tf.squeeze(x, -2)
+                return tf.cast(tf.logical_and(0.0 <= x_, x_ < 1.0), x.dtype)
+
+            return acquisition
+
+    data = {"foo": Dataset(tf.constant([[-2.0], [1.0]]), tf.constant([[4.0], [1.0]]))}
+    models_ = {"foo": QuadraticMeanAndRBFKernel()}
+    echvi = ExpectedConstrainedHypervolumeImprovement(
+        "foo", _Constraint()
+    ).prepare_acquisition_function(data, models_)
+
+    constraint_fn = _Constraint().prepare_acquisition_function(data, models_)
+
+    xs = tf.linspace([[-10.0]], [[10.0]], 100)
+    npt.assert_allclose(echvi(xs), constraint_fn(xs))
+
 def test_predictive_variance_builder_builds_predictive_variance() -> None:
     model = QuadraticMeanAndRBFKernel()
     acq_fn = PredictiveVariance().prepare_acquisition_function(
@@ -1638,69 +1700,4 @@
     acq_fn = PredictiveVariance().prepare_acquisition_function(
         Dataset(tf.zeros([0, 1]), tf.zeros([0, 1])), model
     )
-    npt.assert_array_equal(acq_fn(at).shape, acquisition_shape)
-=======
-@pytest.mark.parametrize("at", [tf.constant([[0.0], [1.0]]), tf.constant([[[0.0], [1.0]]])])
-def test_expected_constrained_hypervolume_improvement_raises_for_invalid_batch_size(
-    at: TensorType,
-) -> None:
-    pof = ProbabilityOfFeasibility(0.0).using("")
-    builder = ExpectedConstrainedHypervolumeImprovement("", pof, tf.constant(0.5))
-    initial_query_points = tf.constant([[-1.0]])
-    initial_objective_function_values = tf.constant([[1.0, 1.0]])
-    data = {"": Dataset(initial_query_points, initial_objective_function_values)}
-
-    echvi = builder.prepare_acquisition_function(data, {"": QuadraticMeanAndRBFKernel()})
-
-    with pytest.raises(TF_DEBUGGING_ERROR_TYPES):
-        echvi(at)
-
-
-def test_expected_constrained_hypervolume_improvement_can_reproduce_ehvi() -> None:
-    num_obj = 2
-    train_x = tf.constant([[-2.0], [-1.5], [-1.0], [0.0], [0.5], [1.0], [1.5], [2.0]])
-
-    obj_model = _mo_test_model(num_obj, *[None] * num_obj)
-    model_pred_observation = obj_model.predict(train_x)[0]
-
-    class _Certainty(AcquisitionFunctionBuilder):
-        def prepare_acquisition_function(
-            self, datasets: Mapping[str, Dataset], models: Mapping[str, ProbabilisticModel]
-        ) -> AcquisitionFunction:
-            return lambda x: tf.ones_like(tf.squeeze(x, -2))
-
-    data = {"foo": Dataset(train_x, model_pred_observation)}
-    models_ = {"foo": obj_model}
-
-    echvi = ExpectedConstrainedHypervolumeImprovement(
-        "foo", _Certainty(), 0
-    ).prepare_acquisition_function(data, models_)
-
-    ehvi = ExpectedHypervolumeImprovement().using("foo").prepare_acquisition_function(data, models_)
-
-    at = tf.constant([[[-0.1]], [[1.23]], [[-6.78]]])
-    npt.assert_allclose(echvi(at), ehvi(at))
-
-
-def test_echvi_is_constraint_when_no_feasible_points() -> None:
-    class _Constraint(AcquisitionFunctionBuilder):
-        def prepare_acquisition_function(
-            self, datasets: Mapping[str, Dataset], models: Mapping[str, ProbabilisticModel]
-        ) -> AcquisitionFunction:
-            def acquisition(x: TensorType) -> TensorType:
-                x_ = tf.squeeze(x, -2)
-                return tf.cast(tf.logical_and(0.0 <= x_, x_ < 1.0), x.dtype)
-
-            return acquisition
-
-    data = {"foo": Dataset(tf.constant([[-2.0], [1.0]]), tf.constant([[4.0], [1.0]]))}
-    models_ = {"foo": QuadraticMeanAndRBFKernel()}
-    echvi = ExpectedConstrainedHypervolumeImprovement(
-        "foo", _Constraint()
-    ).prepare_acquisition_function(data, models_)
-
-    constraint_fn = _Constraint().prepare_acquisition_function(data, models_)
-
-    xs = tf.linspace([[-10.0]], [[10.0]], 100)
-    npt.assert_allclose(echvi(xs), constraint_fn(xs))
->>>>>>> 883ffd91
+    npt.assert_array_equal(acq_fn(at).shape, acquisition_shape)