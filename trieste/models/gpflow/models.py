# Copyright 2021 The Trieste Contributors
#
# Licensed under the Apache License, Version 2.0 (the "License");
# you may not use this file except in compliance with the License.
# You may obtain a copy of the License at
#
#     http://www.apache.org/licenses/LICENSE-2.0
#
# Unless required by applicable law or agreed to in writing, software
# distributed under the License is distributed on an "AS IS" BASIS,
# WITHOUT WARRANTIES OR CONDITIONS OF ANY KIND, either express or implied.
# See the License for the specific language governing permissions and
# limitations under the License.

from __future__ import annotations

from typing import Optional

import gpflow
import tensorflow as tf
import tensorflow_probability as tfp
from gpflow.conditionals.util import sample_mvn
from gpflow.models import GPR, SGPR, SVGP, VGP
from gpflow.utilities import multiple_assign, read_values
from gpflow.utilities.ops import leading_transpose

from ...data import Dataset
from ...types import TensorType
from ...utils import DEFAULTS, jit
from ..interfaces import TrainableProbabilisticModel
from ..optimizer import BatchOptimizer, Optimizer
from .interface import GPflowPredictor
from .utils import assert_data_is_compatible, randomize_hyperparameters, squeeze_hyperparameters


class GaussianProcessRegression(GPflowPredictor, TrainableProbabilisticModel):
    """
    A :class:`TrainableProbabilisticModel` wrapper for a GPflow :class:`~gpflow.models.GPR`
    or :class:`~gpflow.models.SGPR`.
    """

    def __init__(
        self, model: GPR | SGPR, optimizer: Optimizer | None = None, num_kernel_samples: int = 10
    ):
        """
        :param model: The GPflow model to wrap.
        :param optimizer: The optimizer with which to train the model. Defaults to
            :class:`~trieste.models.optimizer.Optimizer` with :class:`~gpflow.optimizers.Scipy`.
        :param num_kernel_samples: Number of randomly sampled kernels (for each kernel parameter) to
            evaluate before beginning model optimization. Therefore, for a kernel with `p`
            (vector-valued) parameters, we evaluate `p * num_kernel_samples` kernels.
        """
        super().__init__(optimizer)
        self._model = model

        if num_kernel_samples <= 0:
            raise ValueError(
                f"num_kernel_samples must be greater or equal to zero but got {num_kernel_samples}."
            )
        self._num_kernel_samples = num_kernel_samples

        self._ensure_variable_model_data()

    def __repr__(self) -> str:
        """"""
        return f"GaussianProcessRegression({self._model!r}, {self.optimizer!r})"

    @property
    def model(self) -> GPR | SGPR:
        return self._model

    def _ensure_variable_model_data(self) -> None:
        # GPflow stores the data in Tensors. However, since we want to be able to update the data
        # without having to retrace the acquisition functions, put it in Variables instead.
        # Data has to be stored in variables with dynamic shape to allow for changes
        # Sometimes, for instance after serialization-deserialization, the shape can be overridden
        # Thus here we ensure data is stored in dynamic shape Variables

        if all(isinstance(x, tf.Variable) and x.shape[0] is None for x in self._model.data):
            # both query points and observations are in right shape
            # nothing to do
            return

        self._model.data = (
            tf.Variable(
                self._model.data[0], trainable=False, shape=[None, *self._model.data[0].shape[1:]]
            ),
            tf.Variable(
                self._model.data[1], trainable=False, shape=[None, *self._model.data[1].shape[1:]]
            ),
        )

    def update(self, dataset: Dataset) -> None:
        self._ensure_variable_model_data()

        x, y = self.model.data[0].value(), self.model.data[1].value()

        assert_data_is_compatible(dataset, Dataset(x, y))

        if dataset.query_points.shape[-1] != x.shape[-1]:
            raise ValueError

        if dataset.observations.shape[-1] != y.shape[-1]:
            raise ValueError

        self.model.data[0].assign(dataset.query_points)
        self.model.data[1].assign(dataset.observations)

    def covariance_between_points(
        self, query_points_1: TensorType, query_points_2: TensorType
    ) -> TensorType:
        r"""
        Compute the posterior covariance between sets of query points.

        .. math:: \Sigma_{12} = K_{12} - K_{x1}(K_{xx} + \sigma^2 I)^{-1}K_{x2}

        :param query_points_1: Set of query points with shape [..., N, D]
        :param query_points_2: Sets of query points with shape [M, D]
        :return: Covariance matrix between the sets of query points with shape [..., L, N, M]
        """
        if isinstance(self.model, SGPR):
            raise NotImplementedError("Covariance between points is not supported for SGPR.")

        tf.debugging.assert_shapes(
            [(query_points_1, [..., "N", "D"]), (query_points_2, ["M", "D"])]
        )

        x = self.model.data[0].value()
        num_data = tf.shape(x)[0]
        s = tf.linalg.diag(tf.fill([num_data], self.model.likelihood.variance))

        K = self.model.kernel(x)  # [num_data, num_data] or [L, num_data, num_data]
        Kx1 = self.model.kernel(query_points_1, x)  # [..., N, num_data] or [..., L, N, num_data]
        Kx2 = self.model.kernel(x, query_points_2)  # [num_data, M] or [L, num_data, M]
        K12 = self.model.kernel(query_points_1, query_points_2)  # [..., N, M] or [..., L, N, M]

        if len(tf.shape(K)) == 2:
            K = tf.expand_dims(K, -3)
            Kx1 = tf.expand_dims(Kx1, -3)
            Kx2 = tf.expand_dims(Kx2, -3)
            K12 = tf.expand_dims(K12, -3)
<<<<<<< HEAD
        elif tf.rank(K) > 3:
=======
        elif len(tf.shape(K)) > 3:
>>>>>>> 28a1499e
            raise NotImplementedError(
                "Covariance between points is not supported "
                f"for kernels of type "
                f"{type(self.model.kernel)}."
            )

        L = tf.linalg.cholesky(K + s)  # [L, num_data, num_data]

        Kx1 = leading_transpose(Kx1, [..., -1, -2])  # [..., L, num_data, N]
        Linv_Kx1 = tf.linalg.triangular_solve(L, Kx1)  # [..., L, num_data, N]
        Linv_Kx2 = tf.linalg.triangular_solve(L, Kx2)  # [L, num_data, M]

        cov = K12 - tf.einsum("...lji,ljk->...lik", Linv_Kx1, Linv_Kx2)  # [..., L, N, M]

        tf.debugging.assert_shapes(
            [
                (query_points_1, [..., "N", "D"]),
                (query_points_2, ["M", "D"]),
                (cov, [..., "L", "N", "M"]),
            ]
        )

        return cov

    def optimize(self, dataset: Dataset) -> None:
        """
        Optimize the model with the specified `dataset`.

        For :class:`GaussianProcessRegression`, we (optionally) try multiple randomly sampled
        kernel parameter configurations as well as the configuration specified when initializing
        the kernel. The best configuration is used as the starting point for model optimization.

        For trainable parameters constrained to lie in a finite interval (through a sigmoid
        bijector), we begin model optimization from the best of a random sample from these
        parameters' acceptable domains.

        For trainable parameters without constraints but with priors, we begin model optimization
        from the best of a random sample from these parameters' priors.

        For trainable parameters with neither priors nor constraints, we begin optimization from
        their initial values.

        :param dataset: The data with which to optimize the `model`.
        """

        num_trainable_params_with_priors_or_constraints = tf.reduce_sum(
            [
                tf.size(param)
                for param in self.model.trainable_parameters
                if param.prior is not None or isinstance(param.bijector, tfp.bijectors.Sigmoid)
            ]
        )

        if (
            min(num_trainable_params_with_priors_or_constraints, self._num_kernel_samples) >= 1
        ):  # Find a promising kernel initialization
            self.find_best_model_initialization(
                self._num_kernel_samples * num_trainable_params_with_priors_or_constraints
            )

        self.optimizer.optimize(self.model, dataset)

    def find_best_model_initialization(self, num_kernel_samples: int) -> None:
        """
        Test `num_kernel_samples` models with sampled kernel parameters. The model's kernel
        parameters are then set to the sample achieving maximal likelihood.

        :param num_kernel_samples: Number of randomly sampled kernels to evaluate.
        """

        @tf.function
        def evaluate_loss_of_model_parameters() -> tf.Tensor:
            randomize_hyperparameters(self.model)
            return self.model.training_loss()

        squeeze_hyperparameters(self.model)
        current_best_parameters = read_values(self.model)
        min_loss = self.model.training_loss()

        for _ in tf.range(num_kernel_samples):
            try:
                train_loss = evaluate_loss_of_model_parameters()
            except tf.errors.InvalidArgumentError:  # allow badly specified kernel params
                train_loss = 1e100

            if train_loss < min_loss:  # only keep best kernel params
                min_loss = train_loss
                current_best_parameters = read_values(self.model)

        multiple_assign(self.model, current_best_parameters)

    def conditional_predict_f(
        self, query_points: TensorType, additional_data: Dataset
    ) -> tuple[TensorType, TensorType]:
        """
        Returns the marginal GP distribution at query_points conditioned on both the model
        and some additional data, using exact formula.

        :param query_points: Set of query points with shape [M, D]
        :param additional_data: Dataset with query_points with shape [..., N, D] and observations
                 with shape [..., N, L]
        :return: mean_new: predictive variance at query_points, with shape [..., M, L],
                 and var_new: predictive variance at query_points, with shape [..., M, L]
        """

        tf.debugging.assert_shapes(
            [
                (additional_data.query_points, [..., "N", "D"]),
                (additional_data.observations, [..., "N", "L"]),
                (query_points, ["M", "D"]),
            ]
        )

        if isinstance(self.model, SGPR):
            raise NotImplementedError("Conditional predict f is not supported for SGPR.")

        mean_old, cov_old = self.model.predict_f(
            additional_data.query_points, full_cov=True
        )  # [..., N, L], [..., L, N, N]
        mean_new, var_new = self.model.predict_f(query_points, full_cov=False)  # [M, L], [M, L]

        cov_cross = self.covariance_between_points(
            additional_data.query_points, query_points
        )  # [..., L, N, M]

        cov_shape = tf.shape(cov_old)
        noise = self.model.likelihood.variance * tf.eye(
            cov_shape[-2], batch_shape=cov_shape[:-2], dtype=cov_old.dtype
        )
        L_old = tf.linalg.cholesky(cov_old + noise)  # [..., L, N, N]
        A = tf.linalg.triangular_solve(L_old, cov_cross, lower=True)  # [..., L, N, M]
        var_new = var_new - leading_transpose(
            tf.reduce_sum(A ** 2, axis=-2), [..., -1, -2]
        )  # [M, L]

        mean_old_diff = additional_data.observations - mean_old  # [..., N, L]
        mean_old_diff = leading_transpose(mean_old_diff, [..., -1, -2])[..., None]  # [..., L, N, 1]
        AM = tf.linalg.triangular_solve(L_old, mean_old_diff)  # [..., L, N, 1]

        mean_new = mean_new + leading_transpose(
            (tf.matmul(A, AM, transpose_a=True)[..., 0]), [..., -1, -2]
        )  # [..., M, L]

        tf.debugging.assert_shapes(
            [
                (additional_data.query_points, [..., "N", "D"]),
                (additional_data.observations, [..., "N", "L"]),
                (query_points, ["M", "D"]),
                (mean_new, [..., "M", "L"]),
                (var_new, [..., "M", "L"]),
            ]
        )

        return mean_new, var_new

    def conditional_predict_joint(
        self, query_points: TensorType, additional_data: Dataset
    ) -> tuple[TensorType, TensorType]:
        """
        Predicts the joint GP distribution at query_points conditioned on both the model
        and some additional data, using exact formula.

        :param query_points: Set of query points with shape [M, D]
        :param additional_data: Dataset with query_points with shape [..., N, D] and observations
                 with shape [..., N, L]
        :return: mean_new: predictive variance at query_points, with shape [..., M, L],
                 and cov_new: predictive covariance between query_points, with shape [..., L, M, M]
        """

        tf.debugging.assert_shapes(
            [
                (additional_data.query_points, [..., "N", "D"]),
                (additional_data.observations, [..., "N", "L"]),
                (query_points, ["M", "D"]),
            ]
        )

        leading_dims = tf.shape(additional_data.query_points)[:-2]  # [...]
        new_shape = tf.concat([leading_dims, tf.shape(query_points)], axis=0)  # [..., M, D]
        query_points_r = tf.broadcast_to(query_points, new_shape)  # [..., M, D]
        points = tf.concat([additional_data.query_points, query_points_r], axis=-2)  # [..., N+M, D]

        mean, cov = self.model.predict_f(points, full_cov=True)  # [..., N+M, L], [..., L, N+M, N+M]

        N = tf.shape(additional_data.query_points)[-2]

        mean_old = mean[..., :N, :]  # [..., N, L]
        m_new = mean[..., N:, :]  # [..., M, L]

        cov_old = cov[..., :N, :N]  # [..., L, N, N]
        c_new = cov[..., N:, N:]  # [..., L, M, M]
        cov_cross = cov[..., :N, N:]  # [..., L, N, M]

        cov_shape = tf.shape(cov_old)
        noise = self.model.likelihood.variance * tf.eye(
            cov_shape[-2], batch_shape=cov_shape[:-2], dtype=cov_old.dtype
        )
        L_old = tf.linalg.cholesky(cov_old + noise)  # [..., L, N, N]
        A = tf.linalg.triangular_solve(L_old, cov_cross, lower=True)  # [..., L, N, M]
        cov_new = c_new - tf.matmul(A, A, transpose_a=True)  # [..., L, M, M]

        mean_old_diff = additional_data.observations - mean_old  # [..., N, L]
        mean_old_diff = leading_transpose(mean_old_diff, [..., -1, -2])[..., None]  # [..., L, N, 1]
        AM = tf.linalg.triangular_solve(L_old, mean_old_diff)  # [..., L, N, 1]
        mean_new = m_new + leading_transpose(
            (tf.matmul(A, AM, transpose_a=True)[..., 0]), [..., -1, -2]
        )  # [..., M, L]

        tf.debugging.assert_shapes(
            [
                (additional_data.query_points, [..., "N", "D"]),
                (additional_data.observations, [..., "N", "L"]),
                (query_points, ["M", "D"]),
                (mean_new, [..., "M", "L"]),
                (cov_new, [..., "L", "M", "M"]),
            ]
        )

        return mean_new, cov_new

    def conditional_predict_f_sample(
        self, query_points: TensorType, additional_data: Dataset, num_samples: int
    ) -> TensorType:
        """
        Generates samples of the GP at query_points conditioned on both the model
        and some additional data.

        :param query_points: Set of query points with shape [M, D]
        :param additional_data: Dataset with query_points with shape [..., N, D] and observations
                 with shape [..., N, L]
        :param num_samples: number of samples
        :return: samples of f at query points, with shape [..., num_samples, M, L]
        """
        mean_new, var_new = self.model.conditional_predict_joint(query_points, additional_data)
        return sample_mvn(mean_new, var_new, full_cov=True, num_samples=num_samples)

    def conditional_predict_y(
        self, query_points: TensorType, additional_data: Dataset
    ) -> tuple[TensorType, TensorType]:
        """
        Generates samples of y from the GP at query_points conditioned on both the model
        and some additional data.

        :param query_points: Set of query points with shape [M, D]
        :param additional_data: Dataset with query_points with shape [..., N, D] and observations
         with shape [..., N, L]
        :return: predictive variance at query_points, with shape [..., M, L],
            and predictive variance at query_points, with shape [..., M, L]
        """
        if isinstance(self.model, SGPR):
            raise NotImplementedError("Conditional predict y is not supported for SGPR.")
        f_mean, f_var = self.conditional_predict_f(query_points, additional_data)
        return self.likelihood.predict_mean_and_var(f_mean, f_var)


class NumDataPropertyMixin:
    """Mixin class for exposing num_data as a property, stored in a tf.Variable. This is to work
    around GPFlow storing it as a number, which prevents us from updating it without retracing.
    The property is required due to the way num_data is used in the model elbo methods.

    Note that this doesn't support a num_data value of None.

    This should be removed once GPFlow is updated to support Variables as num_data.
    """

    _num_data: tf.Variable

    @property
    def num_data(self) -> TensorType:
        return self._num_data.value()

    @num_data.setter
    def num_data(self, value: TensorType) -> None:
        self._num_data.assign(value)


class SVGPWrapper(SVGP, NumDataPropertyMixin):
    """A wrapper around GPFlow's SVGP class that stores num_data in a tf.Variable and exposes
    it as a property."""


class SparseVariational(GPflowPredictor, TrainableProbabilisticModel):
    """
    A :class:`TrainableProbabilisticModel` wrapper for a GPflow :class:`~gpflow.models.SVGP`.
    """

    def __init__(self, model: SVGP, optimizer: Optimizer | None = None):
        """
        :param model: The underlying GPflow sparse variational model.
        :param optimizer: The optimizer with which to train the model. Defaults to
            :class:`~trieste.models.optimizer.BatchOptimizer` with :class:`~tf.optimizers.Adam` with
            batch size 100.
        """

        if optimizer is None:
            optimizer = BatchOptimizer(tf.optimizers.Adam(), batch_size=100)

        super().__init__(optimizer)
        self._model = model

        # GPflow stores num_data as a number. However, since we want to be able to update it
        # without having to retrace the acquisition functions, put it in a Variable instead.
        # So that the elbo method doesn't fail we also need to turn it into a property.
        if not isinstance(self._model, SVGPWrapper):
            self._model._num_data = tf.Variable(model.num_data, trainable=False, dtype=tf.float64)
            self._model.__class__ = SVGPWrapper

    def __repr__(self) -> str:
        """"""
        return f"SparseVariational({self._model!r}, {self.optimizer!r})"

    @property
    def model(self) -> SVGP:
        return self._model

    def update(self, dataset: Dataset) -> None:
        # Hard-code asserts from _assert_data_is_compatible because model doesn't store dataset
        if dataset.query_points.shape[-1] != self.model.inducing_variable.Z.shape[-1]:
            raise ValueError(
                f"Shape {dataset.query_points.shape} of new query points is incompatible with"
                f" shape {self.model.inducing_variable.Z.shape} of existing query points."
                f" Trailing dimensions must match."
            )

        if dataset.observations.shape[-1] != self.model.q_mu.shape[-1]:
            raise ValueError(
                f"Shape {dataset.observations.shape} of new observations is incompatible with"
                f" shape {self.model.q_mu.shape} of existing observations. Trailing"
                f" dimensions must match."
            )

        num_data = dataset.query_points.shape[0]
        self.model.num_data = num_data


class VGPWrapper(VGP, NumDataPropertyMixin):
    """A wrapper around GPFlow's VGP class that stores num_data in a tf.Variable and exposes
    it as a property."""


class VariationalGaussianProcess(GPflowPredictor, TrainableProbabilisticModel):
    r"""
    A :class:`TrainableProbabilisticModel` wrapper for a GPflow :class:`~gpflow.models.VGP`.

    A Variational Gaussian Process (VGP) approximates the posterior of a GP
    using the multivariate Gaussian closest to the posterior of the GP by minimizing the
    KL divergence between approximated and exact posteriors. See :cite:`opper2009variational`
    for details.

    The VGP provides (approximate) GP modelling under non-Gaussian likelihoods, for example
    when fitting a classification model over binary data.

    A whitened representation and (optional) natural gradient steps are used to aid
    model optimization.
    """

    def __init__(
        self,
        model: VGP,
        optimizer: Optimizer | None = None,
        use_natgrads: bool = False,
        natgrad_gamma: Optional[float] = None,
    ):
        """
        :param model: The GPflow :class:`~gpflow.models.VGP`.
        :param optimizer: The optimizer with which to train the model. Defaults to
            :class:`~trieste.models.optimizer.Optimizer` with :class:`~gpflow.optimizers.Scipy`.
        :param use_natgrads: If True then alternate model optimization steps with natural
            gradient updates. Note that natural gradients requires
            a :class:`~trieste.models.optimizer.BatchOptimizer` wrapper with
            :class:`~tf.optimizers.Optimizer` optimizer.
        :natgrad_gamma: Gamma parameter for the natural gradient optimizer.
        :raise ValueError (or InvalidArgumentError): If ``model``'s :attr:`q_sqrt` is not rank 3
            or if attempting to combine natural gradients with a :class:`~gpflow.optimizers.Scipy`
            optimizer.
        """
        tf.debugging.assert_rank(model.q_sqrt, 3)

        if optimizer is None and not use_natgrads:
            optimizer = Optimizer(gpflow.optimizers.Scipy())
        elif optimizer is None and use_natgrads:
            optimizer = BatchOptimizer(tf.optimizers.Adam(), batch_size=100)

        super().__init__(optimizer)
        self._model = model

        if use_natgrads:
            if not isinstance(self._optimizer, BatchOptimizer) or not isinstance(
                self._optimizer.optimizer, tf.optimizers.Optimizer
            ):
                raise ValueError(
                    f"""
                    Natgrads can only be used with a BatchOptimizer wrapper using an instance of
                    tf.optimizers.Optimizer, however received f{self._optimizer}.
                    """
                )

            natgrad_gamma = 0.1 if natgrad_gamma is None else natgrad_gamma
        else:
            if natgrad_gamma is not None:
                raise ValueError(
                    """
                    natgrad_gamma is only to be specified when use_natgrads is True.
                    """
                )

        self._use_natgrads = use_natgrads
        self._natgrad_gamma = natgrad_gamma

        # GPflow stores num_data as a number. However, since we want to be able to update it
        # without having to retrace the acquisition functions, put it in a Variable instead.
        # So that the elbo method doesn't fail we also need to turn it into a property.
        if not isinstance(self._model, VGPWrapper):
            self._model._num_data = tf.Variable(
                model.num_data or 0, trainable=False, dtype=tf.float64
            )
            self._model.__class__ = VGPWrapper

        # GPflow stores the data in Tensors. However, since we want to be able to update the data
        # without having to retrace the acquisition functions, put it in Variables instead.
        self._model.data = (
            tf.Variable(
                self._model.data[0], trainable=False, shape=[None, *self._model.data[0].shape[1:]]
            ),
            tf.Variable(
                self._model.data[1], trainable=False, shape=[None, *self._model.data[1].shape[1:]]
            ),
        )

    def __repr__(self) -> str:
        """"""
        return f"VariationalGaussianProcess({self._model!r}, {self.optimizer!r})"

    @property
    def model(self) -> VGP:
        return self._model

    def update(self, dataset: Dataset, *, jitter: float = DEFAULTS.JITTER) -> None:
        """
        Update the model given the specified ``dataset``. Does not train the model.

        :param dataset: The data with which to update the model.
        :param jitter: The size of the jitter to use when stabilizing the Cholesky decomposition of
            the covariance matrix.
        """
        model = self.model

        x, y = self.model.data[0].value(), self.model.data[1].value()
        assert_data_is_compatible(dataset, Dataset(x, y))

        f_mu, f_cov = self.model.predict_f(dataset.query_points, full_cov=True)  # [N, L], [L, N, N]

        # GPflow's VGP model is hard-coded to use the whitened representation, i.e.
        # q_mu and q_sqrt parametrize q(v), and u = f(X) = L v, where L = cholesky(K(X, X))
        # Hence we need to back-transform from f_mu and f_cov to obtain the updated
        # new_q_mu and new_q_sqrt:
        Knn = model.kernel(dataset.query_points, full_cov=True)  # [N, N]
        jitter_mat = jitter * tf.eye(len(dataset), dtype=Knn.dtype)
        Lnn = tf.linalg.cholesky(Knn + jitter_mat)  # [N, N]
        new_q_mu = tf.linalg.triangular_solve(Lnn, f_mu)  # [N, L]
        tmp = tf.linalg.triangular_solve(Lnn[None], f_cov)  # [L, N, N], L⁻¹ f_cov
        S_v = tf.linalg.triangular_solve(Lnn[None], tf.linalg.matrix_transpose(tmp))  # [L, N, N]
        new_q_sqrt = tf.linalg.cholesky(S_v + jitter_mat)  # [L, N, N]

        model.data[0].assign(dataset.query_points)
        model.data[1].assign(dataset.observations)
        model.num_data = len(dataset)
        model.q_mu = gpflow.Parameter(new_q_mu)
        model.q_sqrt = gpflow.Parameter(new_q_sqrt, transform=gpflow.utilities.triangular())

    def optimize(self, dataset: Dataset) -> None:
        """
        :class:`VariationalGaussianProcess` has a custom `optimize` method that (optionally) permits
        alternating between standard optimization steps (for kernel parameters) and natural gradient
        steps for the variational parameters (`q_mu` and `q_sqrt`). See :cite:`salimbeni2018natural`
        for details. Using natural gradients can dramatically speed up model fitting, especially for
        ill-conditioned posteriors.

        If using natural gradients, our optimizer inherits the mini-batch behavior and number
        of optimization steps as the base optimizer specified when initializing
        the :class:`VariationalGaussianProcess`.
        """
        model = self.model

        if self._use_natgrads:  # optimize variational params with natgrad optimizer

            natgrad_optimizer = gpflow.optimizers.NaturalGradient(gamma=self._natgrad_gamma)
            base_optimizer = self.optimizer

            gpflow.set_trainable(model.q_mu, False)  # variational params optimized by natgrad
            gpflow.set_trainable(model.q_sqrt, False)
            variational_params = [(model.q_mu, model.q_sqrt)]
            model_params = model.trainable_variables

            loss_fn = base_optimizer.create_loss(model, dataset)

            @jit(apply=self.optimizer.compile)
            def perform_optimization_step() -> None:  # alternate with natgrad optimizations
                natgrad_optimizer.minimize(loss_fn, variational_params)
                base_optimizer.optimizer.minimize(
                    loss_fn, model_params, **base_optimizer.minimize_args
                )

            for _ in range(base_optimizer.max_iter):  # type: ignore
                perform_optimization_step()

            gpflow.set_trainable(model.q_mu, True)  # revert varitional params to trainable
            gpflow.set_trainable(model.q_sqrt, True)

        else:
            self.optimizer.optimize(model, dataset)<|MERGE_RESOLUTION|>--- conflicted
+++ resolved
@@ -139,11 +139,7 @@
             Kx1 = tf.expand_dims(Kx1, -3)
             Kx2 = tf.expand_dims(Kx2, -3)
             K12 = tf.expand_dims(K12, -3)
-<<<<<<< HEAD
-        elif tf.rank(K) > 3:
-=======
         elif len(tf.shape(K)) > 3:
->>>>>>> 28a1499e
             raise NotImplementedError(
                 "Covariance between points is not supported "
                 f"for kernels of type "
